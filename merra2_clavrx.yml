name: merra2_clavrx
channels:
  - conda-forge
  - defaults
dependencies:
  - python=3.8
  - numpy
  - pandas
  - pyhdf
  - netCDF4
  - matplotlib
  - jupyter
  - wget
  - pip
<<<<<<< HEAD
  - wget
  - typing
=======
  - pyyaml
  - pydap
  - pip:
    - cdsapi
    - lxml
>>>>>>> f4b6d38e
<|MERGE_RESOLUTION|>--- conflicted
+++ resolved
@@ -11,14 +11,10 @@
   - matplotlib
   - jupyter
   - wget
+  - typing
   - pip
-<<<<<<< HEAD
-  - wget
-  - typing
-=======
   - pyyaml
   - pydap
   - pip:
     - cdsapi
-    - lxml
->>>>>>> f4b6d38e
+    - lxml