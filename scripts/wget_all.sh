#! /bin/sh
# Runs all (9) wget_* scripts to collect data for a given YYYY, MM, DD

usage() {
cat << EndOfMessage

    Usage: sh $0 [options] YYYY MM DD"

    Download data from GES DISC based on date and key"

    Options:
        -w download directory (default is pwd).
        -k key (valid keys: all)
        -l lists valid keys.
        -h Display this usage information

EndOfMessage
    echo $VAR
    exit

}

<<<<<<< HEAD
function oops() {
=======
oops() {
>>>>>>> f4b6d38e
    printf "\nScript must always have a YYYY MM DD entered regardless of flags used!!!!!\n"
    usage
}

<<<<<<< HEAD
=======
SCRIPTS_DIR="$( cd "$( dirname "${BASH_SOURCE[0]}" )" &> /dev/null && pwd )"
export BASE="$( dirname $SCRIPTS_DIR)"

>>>>>>> f4b6d38e
download_dir=$(pwd)
in_key=all
all_keys=(inst6_3d_ana_Np inst6_3d_ana_Nv tavg1_2d_slv_Nx tavg1_2d_flx_Nx inst3_3d_asm_Np const_2d_ctm_Nx inst1_2d_asm_Nx tavg1_2d_lnd_Nx tavg1_2d_rad_Nx)
[ $# -eq 0 ] && usage
while getopts "w:k:h:l" flag; do
	case "$flag" in
		w) download_dir=$OPTARG;;
		k) in_key=$OPTARG;;
		l) echo "Use one of the following keys with -k flag and date input:"
                   echo "all ${all_keys[@]}"
		   exit;;
		h|*) usage;;
	esac
done

shift $(($OPTIND - 1))
args=$*

<<<<<<< HEAD
[[ -z "${YYYY}" ]] && oops
[[ -z "${MM}" ]] && oops
[[ -z "${DD}" ]] && oops

=======
YYYY=`echo $args | awk -F" " '{print $1}'`
MM=`echo $args | awk -F" " '{print $2}'`
DD=`echo $args | awk -F" " '{print $3}'`
>>>>>>> f4b6d38e


set -x
export PS4='line:${LINENO} function:${FUNCNAME[0]:+${FUNCNAME[0]}() }cmd: ${BASH_COMMAND} \n result: '

[ -z "${YYYY}" ] && oops || continue
[ -z "${MM}" ] && oops || continue
[ -z "${DD}" ] && oops || continue

source $SCRIPTS_DIR/get_stream.sh ${YYYY} ${MM} ${DD}

if [ -d ${download_dir} ];
then
	cd ${download_dir}
else
	echo "Directory ${download_dir} does not exist."
	exit 1
fi

case "${in_key}" in
   all) FILETYPES=(inst6_3d_ana_Np inst6_3d_ana_Nv tavg1_2d_slv_Nx tavg1_2d_flx_Nx inst3_3d_asm_Np const_2d_ctm_Nx inst1_2d_asm_Nx tavg1_2d_lnd_Nx tavg1_2d_rad_Nx)
                    ;;
   inst6_3d_ana_Np | inst6_3d_ana_Nv | tavg1_2d_slv_Nx | tavg1_2d_flx_Nx |  \
   inst3_3d_asm_Np | const_2d_ctm_Nx | inst1_2d_asm_Nx | tavg1_2d_lnd_Nx | \
   tavg1_2d_rad_Nx) FILETYPES=(${in_key})
                    ;;
   *) echo "Unkown key $in_key"
      exit 1
      ;;
esac

cd ${download_dir}

for key in "${FILETYPES[@]}"
do
	#${SCRIPTS_DIR}/wget_${key}.sh ${YYYY} ${MM} ${DD}
	if [ "${key}" == "const_2d_ctm_Nx" ]; then
		echo "Starting New Key (Constants): $key"
		${SCRIPTS_DIR}/wget_${key}.sh ${YYYY} ${MM} ${DD} ${download_dir}
	else
		echo "Starting New Key....$key"
        	eval ${key}
		check_before_any_stream_call $LOCAL_DIR $TARGET_FILE $REANALYSIS
	fi
        yes '' | sed 3q  # print 3 blank lines
        cd ${download_dir}
done

rm */robots.txt
rm */robots.txt.*

exit 0<|MERGE_RESOLUTION|>--- conflicted
+++ resolved
@@ -1,117 +1,96 @@
 #! /bin/sh
+
 # Runs all (9) wget_* scripts to collect data for a given YYYY, MM, DD
 
-usage() {
+function usage() {
 cat << EndOfMessage
-
     Usage: sh $0 [options] YYYY MM DD"
-
     Download data from GES DISC based on date and key"
-
     Options:
-        -w download directory (default is pwd).
-        -k key (valid keys: all)
-        -l lists valid keys.
-        -h Display this usage information
-
+    	-w download directory (default is pwd).
+    	-k key (valid keys: all ${!FILETYPES[@]})
+   	-h Display this usage information
 EndOfMessage
     echo $VAR
     exit
 
 }
 
-<<<<<<< HEAD
 function oops() {
-=======
-oops() {
->>>>>>> f4b6d38e
     printf "\nScript must always have a YYYY MM DD entered regardless of flags used!!!!!\n"
     usage
 }
 
-<<<<<<< HEAD
-=======
-SCRIPTS_DIR="$( cd "$( dirname "${BASH_SOURCE[0]}" )" &> /dev/null && pwd )"
-export BASE="$( dirname $SCRIPTS_DIR)"
-
->>>>>>> f4b6d38e
 download_dir=$(pwd)
 in_key=all
-all_keys=(inst6_3d_ana_Np inst6_3d_ana_Nv tavg1_2d_slv_Nx tavg1_2d_flx_Nx inst3_3d_asm_Np const_2d_ctm_Nx inst1_2d_asm_Nx tavg1_2d_lnd_Nx tavg1_2d_rad_Nx)
+
 [ $# -eq 0 ] && usage
-while getopts "w:k:h:l" flag; do
-	case "$flag" in
+while getopts "w:k:h" flag; do
+	case "$flag" in 
 		w) download_dir=$OPTARG;;
 		k) in_key=$OPTARG;;
-		l) echo "Use one of the following keys with -k flag and date input:"
-                   echo "all ${all_keys[@]}"
-		   exit;;
-		h|*) usage;;
+		h) usage;;
 	esac
 done
 
-shift $(($OPTIND - 1))
-args=$*
+YYYY=${@:$OPTIND:1}
+MM=${@:$OPTIND+1:1}
+DD=${@:$OPTIND+2:1}
 
-<<<<<<< HEAD
 [[ -z "${YYYY}" ]] && oops
 [[ -z "${MM}" ]] && oops
 [[ -z "${DD}" ]] && oops
 
-=======
-YYYY=`echo $args | awk -F" " '{print $1}'`
-MM=`echo $args | awk -F" " '{print $2}'`
-DD=`echo $args | awk -F" " '{print $3}'`
->>>>>>> f4b6d38e
 
-
-set -x
-export PS4='line:${LINENO} function:${FUNCNAME[0]:+${FUNCNAME[0]}() }cmd: ${BASH_COMMAND} \n result: '
-
-[ -z "${YYYY}" ] && oops || continue
-[ -z "${MM}" ] && oops || continue
-[ -z "${DD}" ] && oops || continue
-
-source $SCRIPTS_DIR/get_stream.sh ${YYYY} ${MM} ${DD}
+SCRIPTS_DIR="$( cd "$( dirname "${BASH_SOURCE[0]}" )" &> /dev/null && pwd )"
 
 if [ -d ${download_dir} ];
 then
 	cd ${download_dir}
 else
-	echo "Directory ${download_dir} does not exist."
+	echo "Directory ${download_dir} does not exist." 
 	exit 1
 fi
 
 case "${in_key}" in
-   all) FILETYPES=(inst6_3d_ana_Np inst6_3d_ana_Nv tavg1_2d_slv_Nx tavg1_2d_flx_Nx inst3_3d_asm_Np const_2d_ctm_Nx inst1_2d_asm_Nx tavg1_2d_lnd_Nx tavg1_2d_rad_Nx)
+   all) FILETYPES=(inst6_3d_ana_Np::3d_ana inst6_3d_ana_Nv::3d_ana tavg1_2d_slv_Nx::2d_slv
+                   tavg1_2d_flx_Nx::2d_flx inst3_3d_asm_Np::3d_asm const_2d_ctm_Nx::2d_ctm
+                   inst1_2d_asm_Nx::2d_asm tavg1_2d_lnd_Nx::2d_lnd tavg1_2d_rad_Nx::2d_rad)
                     ;;
-   inst6_3d_ana_Np | inst6_3d_ana_Nv | tavg1_2d_slv_Nx | tavg1_2d_flx_Nx |  \
-   inst3_3d_asm_Np | const_2d_ctm_Nx | inst1_2d_asm_Nx | tavg1_2d_lnd_Nx | \
-   tavg1_2d_rad_Nx) FILETYPES=(${in_key})
+   inst6_3d_ana_Np) FILETYPES=(inst6_3d_ana_Np::3d_ana)
+                    ;;
+   inst6_3d_ana_Nv) FILETYPES=(inst6_3d_ana_Nv::3d_ana)
+                    ;;
+   tavg1_2d_slv_Nx) FILETYPES=(tavg1_2d_slv_Nx::2d_slv)
+                    ;;
+   tavg1_2d_flx_Nx) FILETYPES=(tavg1_2d_flx_Nx::2d_flx)
+                    ;;
+   inst3_3d_asm_Np) FILETYPES=(inst3_3d_asm_Np::3d_asm)
+                    ;;
+   const_2d_ctm_Nx) FILETYPES=(const_2d_ctm_Nx::2d_ctm)
+                    ;;
+   inst1_2d_asm_Nx) FILETYPES=(inst1_2d_asm_Nx::2d_asm)
+                    ;;
+   tavg1_2d_lnd_Nx) FILETYPES=(tavg1_2d_lnd_Nx::2d_lnd)
+                    ;;
+   tavg1_2d_rad_Nx) FILETYPES=(tavg1_2d_rad_Nx::2d_rad)
                     ;;
    *) echo "Unkown key $in_key"
       exit 1
       ;;
 esac
 
-cd ${download_dir}
-
-for key in "${FILETYPES[@]}"
+for association in "${FILETYPES[@]}"
 do
-	#${SCRIPTS_DIR}/wget_${key}.sh ${YYYY} ${MM} ${DD}
-	if [ "${key}" == "const_2d_ctm_Nx" ]; then
-		echo "Starting New Key (Constants): $key"
-		${SCRIPTS_DIR}/wget_${key}.sh ${YYYY} ${MM} ${DD} ${download_dir}
-	else
-		echo "Starting New Key....$key"
-        	eval ${key}
-		check_before_any_stream_call $LOCAL_DIR $TARGET_FILE $REANALYSIS
-	fi
-        yes '' | sed 3q  # print 3 blank lines
-        cd ${download_dir}
+	echo "${association}"
+        key="${association%%::*}"
+        value="${association##*::}"
+	mkdir -p ${value}
+	${SCRIPTS_DIR}/wget_${key}.sh ${YYYY} ${MM} ${DD}
+	cd ${download_dir}
 done
 
-rm */robots.txt
-rm */robots.txt.*
+rm robots*.txt.tmp
+rm robots*.txt.tmp*
 
-exit 0+exit