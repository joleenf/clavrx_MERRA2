#!/bin/bash

# Run using screen -dm -S run_for_year /bin/bash runYear.sh <year>
# Ex.) screen -dm -S run_2020 /bin/bash runYear.sh 2020

<<<<<<< HEAD
curr_year=`date +"%Y"`
BASE="$( cd -P "$( dirname "$0" )" && pwd )"
YEAR=${1:-$curr_year}

<<<<<<< HEAD
re='^[0-9]+$'
if ! [[ $YEAR =~ $re ]] ; then
	read  -n 4 -p "Enter a year in CCYY form to run an inventory of processed files: " YEAR
fi
=======
BASE="$( cd -P "$( dirname "$0" )" && pwd )"
YEAR=${1:-2021}
>>>>>>> origin
=======
# make sure directory exists...
mkdir -p /apollo/cloud/Ancil_Data/clavrx_ancil_data/dynamic/merra2/$YEAR
>>>>>>> 060e1ad4

for i in {1..12}
do
   screen_name=run$YEAR_$i
<<<<<<< HEAD
   /bin/bash $BASE/count_inventory.sh $YEAR $i;err=$?
=======
   /bin/bash $BASE/count_inventory.sh $YEAR $i
>>>>>>> origin
done<|MERGE_RESOLUTION|>--- conflicted
+++ resolved
@@ -3,31 +3,14 @@
 # Run using screen -dm -S run_for_year /bin/bash runYear.sh <year>
 # Ex.) screen -dm -S run_2020 /bin/bash runYear.sh 2020
 
-<<<<<<< HEAD
 curr_year=`date +"%Y"`
 BASE="$( cd -P "$( dirname "$0" )" && pwd )"
 YEAR=${1:-$curr_year}
 
-<<<<<<< HEAD
-re='^[0-9]+$'
-if ! [[ $YEAR =~ $re ]] ; then
-	read  -n 4 -p "Enter a year in CCYY form to run an inventory of processed files: " YEAR
-fi
-=======
-BASE="$( cd -P "$( dirname "$0" )" && pwd )"
-YEAR=${1:-2021}
->>>>>>> origin
-=======
 # make sure directory exists...
 mkdir -p /apollo/cloud/Ancil_Data/clavrx_ancil_data/dynamic/merra2/$YEAR
->>>>>>> 060e1ad4
 
 for i in {1..12}
 do
-   screen_name=run$YEAR_$i
-<<<<<<< HEAD
    /bin/bash $BASE/count_inventory.sh $YEAR $i;err=$?
-=======
-   /bin/bash $BASE/count_inventory.sh $YEAR $i
->>>>>>> origin
 done