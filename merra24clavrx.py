"""" TODO module doc """
from glob import glob
from argparse import ArgumentDefaultsHelpFormatter, ArgumentParser
from pathlib import Path
from pandas import date_range
from pyhdf.SD import SD, SDC
from netCDF4 import Dataset
from datetime import datetime, timedelta
from typing import Union, Optional, Dict, List, TypedDict
import os
import subprocess
import tempfile
import logging
import numpy as np

np.seterr(all='ignore')

LOG = logging.getLogger(__name__)

comp_level = 6  # 6 is the gzip default; 9 is best/slowest/smallest file

no_conversion = lambda a: a  # ugh why doesn't python have a no-op function...
fill_bad = lambda a: a * np.nan

# this is trimmed to the top CFSR level (i.e., exclude higher than 10hPa)
LEVELS = [1000, 975, 950, 925, 900, 875, 850, 825, 800, 775, 750, 725, 700,
          650, 600, 550, 500, 450, 400, 350, 300, 250, 200, 150, 100, 70, 50, 40,
          30, 20, 10, 7, 5, 4, 3, 2, 1, 0.7, 0.5, 0.4, 0.3, 0.1]  # [hPa]

OUT_PATH_PARENT = '/apollo/cloud/Ancil_Data/clavrx_ancil_data/dynamic/merra2/'

class CommandLineMapping(TypedDict):
    """Type hints for result of the argparse parsing."""
    start_date: str
    end_date: Optional[str]
    store_temp: bool
    base_path: str


def qv_to_rh(qv, t, ps=None):
    """ Specific Humidity [kg/kg] -> relative humidity [%] """
    # See Petty Atmos. Thermo. 4.41 (p. 65), 8.1 (p. 140), 8.18 (p. 147)
    levels = map(lambda a: a * 100.0, LEVELS)  # [hPa] -> [Pa]

    # Saturation vapor pressure:
    #  http://faculty.eas.ualberta.ca/jdwilson/EAS372_13/Vomel_CIRES_satvpformulae.html
    # >273.16: w.r.t liquid water
    # 253.16 < T < 273.16: weighted interpolation of water / ice
    # < 253.16: w.r.t ice
    mix_lo = 253.16
    mix_hi = 273.16
    mix_ind = (t > mix_lo) & (t < mix_hi)
    ice_ind = t <= mix_lo
    es_wmo = 10.0 ** (10.79574 * (1. - 273.16 / t)
                      - 5.02800 * np.log10(t / 273.16)
                      + 1.50475 * 10. ** -4. * (1. - 10. ** (-8.2969 * (t / 273.16 - 1)))
                      + 0.42873 * 10. ** -3. * (10. ** (4.76955 * (1 - 273.16 / t)) - 1.)
                      + 0.78614) * 100.0  # [Pa]
    es_tot = es_wmo.copy()
    ei_gg = 10.0 ** (
            -9.09718 * (273.16 / t - 1.)
            - 3.56654 * np.log10(273.16 / t)
            + 0.876793 * (1. - t / 273.16)
            + np.log10(6.1071)
    ) * 100.0  # [Pa]
    es_tot[ice_ind] = ei_gg[ice_ind]
    liq_weight = (t - mix_lo) / (mix_hi - mix_lo)
    ice_weight = (mix_hi - t) / (mix_hi - mix_lo)
    emix = ice_weight * ei_gg + liq_weight * es_wmo
    es_tot[mix_ind] = emix[mix_ind]

    # Vapor pressure e, to "a good approximation":
    # e = qv / 0.622 # still need to multiply by pressure @ each level
    # or, using unapproximated form:
    e = 1.0 / (0.622 / qv + (1.0 - 0.622))  # still need to multiply by pressure @ each level
    if ps is None:
        # 3D RH field
        for i, lev in enumerate(levels):
            e[i, :, :] = e[i, :, :] * lev  # we've already cut out time dim
    else:
        # RH @ 10m: multiply by surface pressure
        e = e * ps
    rh = e / es_tot * 100.0  # relative humidity [%]
    rh[rh > 100.0] = 100.0  # clamp to 100% to mimic CFSR
    return rh


def kgkg_to_dobson(data):
    """Convert Ozone mixing ratio in [kg/kg] to dobson units."""
    du = 2.69e16  # TODO add units+doc from Mike's spreadsheet.
    g = 9.8
    av = 6.02e23
    mq = 0.048
    md = 0.028966
    const = 0.01 * av / (g * md)
    nlevels = data.shape[0]
    total = np.zeros(data[0].shape).astype('float32')
    for j in range(1, nlevels):
        mmr_j = data[j]
        mmr_j_1 = data[j - 1]
        good_j = np.logical_not(np.isnan(mmr_j))
        good_j_1 = np.logical_not(np.isnan(mmr_j_1))
        good = good_j & good_j_1
        vmr_j = mmr_j * md / mq
        vmr_j_1 = mmr_j_1 * md / mq
        ppmv = 0.5 * (vmr_j + vmr_j_1)
        dp = LEVELS[j - 1] - LEVELS[j]
        dobs_layer = ppmv * dp * const / du
        total[good] = (total[good] + dobs_layer[good])
    return total


# the merra4clavrx rosetta stone
# one key for each output var
rs = {
    # --- data vars from 'inst6_3d_(ana)_Np'
    'MSL pressure': {
        'in_file': 'ana',
        'in_varname': 'SLP',
        'out_units': 'hPa',
        'units_fn': lambda a: a / 100.0,  # scale factor for Pa --> hPa
        'ndims_out': 2
    },
    'temperature': {
        'in_file': 'ana',
        'in_varname': 'T',
        'out_units': 'K',
        'units_fn': no_conversion,
        'ndims_out': 3
    },
    'surface pressure': {
        'in_file': 'ana',
        'in_varname': 'PS',
        'out_units': 'hPa',
        'units_fn': lambda a: a / 100.0,  # scale factor for Pa --> hPa
        'ndims_out': 2
    },
    'height': {
        'in_file': 'ana',
        'in_varname': 'H',
        'out_units': 'km',
        'units_fn': lambda a: a / 1000.0,  # scale factor for m --> km
        'ndims_out': 3
    },
    'u-wind': {
        'in_file': 'ana',
        'in_varname': 'U',
        'out_units': 'm/s',
        'units_fn': no_conversion,
        'ndims_out': 3
    },
    'v-wind': {
        'in_file': 'ana',
        'in_varname': 'V',
        'out_units': 'm/s',
        'units_fn': no_conversion,
        'ndims_out': 3
    },
    'rh': {
        'in_file': 'ana',
        'in_varname': 'QV',
        'out_units': '%',
        'units_fn': None,  # special case due to add'l inputs
        'ndims_out': 3
    },
    'total ozone': {
        'in_file': 'ana',
        'in_varname': 'O3',
        'out_units': 'Dobson',
        'units_fn': None,  # special case due to add'l inputs
        'ndims_out': 2
    },
    'o3mr': {
        'in_file': 'ana',
        'in_varname': 'O3',
        'out_units': 'kg/kg',
        'units_fn': no_conversion,
        'ndims_out': 3
    },
    # --- data vars from 'tavg1_2d_(slv)_Nx'
    'tropopause pressure': {
        'in_file': 'slv',
        'in_varname': 'TROPPT',
        'out_units': 'hPa',
        'units_fn': lambda a: a / 100.0,  # scale factor for Pa --> hPa
        'ndims_out': 2
    },
    'tropopause temperature': {
        'in_file': 'slv',
        'in_varname': 'TROPT',
        'out_units': 'K',
        'units_fn': no_conversion,
        'ndims_out': 2
    },
    'u-wind at sigma=0.995': {  # not actually exactly sigma=0.995???
        'in_file': 'slv',
        'in_varname': 'U10M',
        'out_units': 'm/s',
        'units_fn': no_conversion,
        'ndims_out': 2
    },
    'v-wind at sigma=0.995': {  # not actually exactly sigma=0.995???
        'in_file': 'slv',
        'in_varname': 'V10M',
        'out_units': 'm/s',
        'units_fn': no_conversion,
        'ndims_out': 2
    },
    'surface temperature': {  # XXX confirm skin temp is correct choice for 'surface temperature'
        'in_file': 'slv',
        'in_varname': 'TS',
        'out_units': 'K',
        'units_fn': no_conversion,
        'ndims_out': 2
    },
    'temperature at sigma=0.995': {  # not actually exactly sigma=0.995???
        'in_file': 'slv',
        'in_varname': 'T10M',
        'out_units': 'K',
        'units_fn': no_conversion,
        'ndims_out': 2
    },
    'rh at sigma=0.995': {  # not actually exactly sigma=0.995???
        'in_file': 'slv',
        'in_varname': 'QV10M',
        'out_units': '%',
        'units_fn': fill_bad,  # XXX how to get p at sigma=0.995 for RH conversion?
        'ndims_out': 2
    },
    'u-wind at 50M': {  # not actually exactly sigma=0.995???
        'in_file': 'slv',
        'in_varname': 'U50M',
        'out_units': 'm/s',
        'units_fn': no_conversion,
        'ndims_out': 2
    },
    'v-wind at 50M': {  # not actually exactly sigma=0.995???
        'in_file': 'slv',
        'in_varname': 'V50M',
        'out_units': 'm/s',
        'units_fn': no_conversion,
        'ndims_out': 2
    },
    # --- data vars from 'tavg1_2d_(flx)_Nx'
    'planetary boundary layer height': {
        'in_file': 'flx',
        'in_varname': 'PBLH',
        'out_units': 'km',
        'units_fn': lambda a: a / 1000.0,  # scale factor for m --> km
        'ndims_out': 2
    },
    'ice fraction': {
        'in_file': 'flx',
        'in_varname': 'FRSEAICE',
        'out_units': 'none',
        'units_fn': no_conversion,
        'ndims_out': 2
    },
    # --- data vars from 'tavg1_2d_(lnd)_Nx'
    'water equivalent snow depth': {
        'in_file': 'lnd',
        'in_varname': 'SNOMAS',
        'out_units': 'kg/m^2',
        'units_fn': no_conversion,  # special case in do_conversion will set fill values to zero
        'ndims_out': 2
    },
    # --- data vars from 'inst3_3d_(asm)_Np'
    'clwmr': {
        'in_file': 'asm3d',
        'in_varname': 'QL',
        'out_units': 'kg/kg',
        'units_fn': no_conversion,
        'ndims_out': 3
    },
    'cloud ice water mixing ratio': {
        'in_file': 'asm3d',
        'in_varname': 'QI',
        'out_units': 'kg/kg',
        'units_fn': no_conversion,
        'ndims_out': 3
    },
    # --- data vars from 'inst1_2d_(asm)_Nx'
    'total precipitable water': {
        'in_file': 'asm2d',
        'in_varname': 'TQV',
        'out_units': 'cm',
        'units_fn': lambda a: a / 10.0,  # scale factor for kg/m^2 (mm) --> cm
        'ndims_out': 2
    },
    # --- data vars from 'tavg1_2d_(rad)_Nx'
    'total cloud fraction': {
        'in_file': 'rad',
        'in_varname': 'CLDTOT',
        'out_units': 'none',
        'units_fn': no_conversion,
        'ndims_out': 2
    },
    # --- geoloc vars from 'ana'
    'lon': {
        'in_file': 'ana',
        'in_varname': 'lon',
        'out_units': None,
        'units_fn': no_conversion,
        'ndims_out': 1
    },
    'lat': {
        'in_file': 'ana',
        'in_varname': 'lat',
        'out_units': None,
        'units_fn': no_conversion,
        'ndims_out': 1
    },
    'pressure levels': {
        'in_file': 'ana',
        'in_varname': 'lev',
        'out_units': 'hPa',
        'units_fn': no_conversion,  # yes this is indeed correct.
        'ndims_out': 1
    },
}


def nc4_to_sd_dtype(nc4_dtype):
    # netCDF4 stores dtype as a string, pyhdf.SD stores dtype as a symbolic
    # constant. To properly convert, we need to go through an if-trap series
    # to identify the appropriate SD_dtype
    #
    # SD_dtype = nc4_to_sd_dtype(nc4_dtype)
    #
    # see, e.g. https://numpy.org/doc/stable/reference/arrays.scalars.html#numpy.int32
    # to troubleshoot when an unassigned nc4_dtype appears
    #

    if (nc4_dtype == 'single') | (nc4_dtype == 'float32'):
        sd_dtype = SDC.FLOAT32
    elif (nc4_dtype == 'double') | (nc4_dtype == 'float64'):
        sd_dtype = SDC.FLOAT64
    elif nc4_dtype == 'uint32':
        sd_dtype = SDC.UINT32
    elif nc4_dtype == 'int32':
        sd_dtype = SDC.INT32
    elif nc4_dtype == 'uint16':
        sd_dtype = SDC.UINT16
    elif nc4_dtype == 'int16':
        sd_dtype = SDC.INT16
    elif nc4_dtype == 'int8':
        sd_dtype = SDC.INT8
    elif nc4_dtype == 'char':
        sd_dtype = SDC.CHAR
    else:
        raise ValueError("UNSUPPORTED NC4 DTYPE FOUND:", nc4_dtype)
    return sd_dtype


def _reshape(data, ndims_out, fill):
    """ Do a bunch of manipulation needed to make MERRA look like CFSR:
    
      * For arrays with dims (level, lat, lon) we need to make level the last dim.
      * All CFSR fields are continuous but MERRA sets below-ground values to fill.
      * CFSR starts at 0 deg lon but merra starts at -180.
    """
    if (ndims_out == 3) or (ndims_out == 2):
        data = _shift_lon(data)
    if ndims_out != 3:
        return data
    # do extrapolation before reshape
    # (extrapolate fn depends on a certain dimensionality/ordering)
    data = _extrapolate_below_sfc(data, fill)
    data = np.swapaxes(data, 0, 2)
    data = np.swapaxes(data, 0, 1)
    data = data[:, :, ::-1]  # clavr-x needs toa->surface not surface->toa
    return data


# The highest (closest to TOA) level in CFSR. We trim anything above this:
TOP_LEVEL = 10  # [hPa]
CLAVRX_FILL = 9.999e20


def _refill(data, old_fill):
    """Clavr-x assumes a particular fill value instead of reading from attributes"""
    if (data.dtype == np.float32) or (data.dtype == np.float64):
        data[np.isnan(data)] = CLAVRX_FILL
        data[data == old_fill] = CLAVRX_FILL
    return data


def _shift_lon_2d(data):
    """ Helper function that assumes dims are 2d and (lat, lon) """
    nlon = data.shape[1]
    halfway = nlon // 2
    tmp = data.copy()
    data[:, 0:halfway] = tmp[:, halfway:]
    data[:, halfway:] = tmp[:, 0:halfway]
    return data


def _shift_lon(data):
    """ Make lon start at 0deg instead of -180. 
    
    Assume dims are (level, lat, lon) or (lat, lon)
    """
    if len(data.shape) == 3:
        for l_ind in np.arange(data.shape[0]):
            data[l_ind] = _shift_lon_2d(data[l_ind])
    elif len(data.shape) == 2:
        data = _shift_lon_2d(data)
    return data


def _extrapolate_below_sfc(t, fill):
    """Major difference between CFSR and MERRA is that CFSR extrapolates
       below ground and MERRA sets to fill. For now, we just try setting below
       ground fill values to lowest good value instead of fancy exptrapolation.
    """
    # Algorithm: For each pair of horizontal indices, find the lowest vertical index
    #            that is not CLAVRX_FILL. Use this data value to fill in missing
    #            values all the down to bottom index.
    lowest_good = t[0] * 0.0 + fill
    lowest_good_ind = np.zeros(lowest_good.shape, dtype=np.int64)
    for l_ind in np.arange(t.shape[0]):
        t_at_l = t[l_ind]
        t_at_l_good = (t_at_l != fill)
        replace = t_at_l_good & (lowest_good == fill)
        lowest_good[replace] = t_at_l[replace]
        lowest_good_ind[replace] = l_ind

    for l_ind in np.arange(t.shape[0]):
        t_at_l = t[l_ind]
        # Limit extrapolation to bins below lowest good bin:
        t_at_l_bad = (t_at_l == fill) & (l_ind < lowest_good_ind)
        t_at_l[t_at_l_bad] = lowest_good[t_at_l_bad]

    return t


def _merra_land_mask(data):
    """ Convert fractional merra land mask to 1=land 0=ocean.

    XXX TODO: need to add in FRLANDICE so antarctica and greenland get included.
    """
    # UGH my design has officially fallen apart.
    mask_sd = Dataset(mask_file)
    frlandice = mask_sd.variables['FRLANDICE'][0]  # 0th time index
    data = frlandice + data
    return data > 0.25


def _hack_snow(data):
    """ Force greenland/antarctica to be snowy like CFSR """
    mask_sd = Dataset(mask_file)
    frlandice = mask_sd.variables['FRLANDICE'][0]  # 0th time index
    data[frlandice > 0.25] = 100.0
    return data


def _trim_toa(data):
    if len(data.shape) != 3:
        print('Warning: why did you run _trim_toa on a non-3d var?')
    # at this point (before _reshape), data should be (level, lat, lon) and
    # the level dim should be ordered surface -> toa
    return data[0:len(LEVELS), :, :]


class MerraConversion(object):
    """ TODO doc """

    def __init__(self, in_dataset, in_name, out_name, out_units,
                 units_fn, ndims_out):
        self.in_dataset = in_dataset
        self.in_name = in_name
        self.out_name = out_name
        self.out_units = out_units
        # this function will be applied to data for units conversion
        self.units_fn = units_fn
        self.ndims_out = ndims_out

    def do_conversion(self, sd, time_ind):
        # sd[self.in_dataset] = netCDF4 file handle
        # self.in_name = variable name
        in_sds = sd[self.in_dataset]
        print('BTH: performing data pull on', self.in_dataset, self.in_name)
        data = np.asarray(in_sds.variables[self.in_name])
        # BTH: data has changed from a netCDF4 variable object to a numpy array
        #      after this point, so checks on variable attributes (e.g. _FillValue) 
        #      need to be applied to in_sds.variables[self.in_name] 
        #      rather than to data. "MaskedArray object has no attribute <ex>" is a
        #      sign that the attribute read is being attempted on data rather than
        #      the native netCDF4 variable object.
        if self.in_name == 'lev':
            # insurance policy while levels are hard-coded in unit conversion fn's
            assert len(data) == 42
        ndims_in = len(data.shape)
        if ndims_in == 3 or ndims_in == 4:
            # note, vars w/ 3 spatial dims will be 4d due to time
            data = data[time_ind]
        if len(data.shape) == 3:  # 3-dimensional; need to trim highest levels
            data = _trim_toa(data)
        # BTH: netCDF4 uses strings to track datatypes - need to do a conversion
        #      between the string and the equivalent SD.<DTYPE>
        nc4_dtype = data.dtype
        sd_dtype = nc4_to_sd_dtype(nc4_dtype)
        data_type = sd_dtype  # int, float etc; mirror input type for now
        if self.out_name == 'pressure levels':
            data = data[0:len(LEVELS)].astype(np.float32)  # trim to top CFSR level
            data_type = SDC.FLOAT32  # don't want double
        if self.out_name == 'total ozone':
            # b/c we vertically integrate ozone to get dobson units here
            shape = (data.shape[1], data.shape[2])
        elif self.ndims_out == 3:
            # clavr-x needs level to be the last dim
            shape = (data.shape[1], data.shape[2], data.shape[0])
        else:
            shape = data.shape
        out_sds = sd['out'].create(self.out_name, data_type, shape)
        out_sds.setcompress(SDC.COMP_DEFLATE, value=comp_level)
        self._set_dim_names(out_sds)
        if self.out_name == 'total ozone':
            # O3 field has _FillValue, missing_value, fmissing_value
            # but they are all the same value!
            fill = in_sds.variables[self.in_name]._FillValue
            data[data == fill] = np.nan
            dobson = kgkg_to_dobson(data)
            dobson[np.isnan(dobson)] = fill
            out_sds.set(_refill(_reshape(dobson, self.ndims_out, fill), fill))
        elif self.out_name == 'rh':
            temp_sds = in_sds.variables['T']  # temperature in [K] (Time, Height, Y, X)
            temp_k = temp_sds[time_ind]
            temp_k = _trim_toa(temp_k)
            fill = temp_sds._FillValue
            temp_k[temp_k == fill] = np.nan
            fill = in_sds.variables[self.in_name]._FillValue
            data[data == fill] = np.nan
            rh = qv_to_rh(data, temp_k)
            rh[np.isnan(rh)] = fill
            out_sds.set(_refill(_reshape(rh, self.ndims_out, fill), fill))
        elif self.out_name == 'rh at sigma=0.995':
            temp_sds = in_sds.variables['T10M']  # temperature in [K] (Time, Y, X)
            temp_k = temp_sds[time_ind]

            ps_sds = in_sds.variables['PS']  # surface pressure in [Pa]
            fill = ps_sds._FillValue
            ps_pa = ps_sds[time_ind]
            ps_pa[ps_pa == fill] = np.nan

            rh = qv_to_rh(data, temp_k, ps=ps_pa)
            rh[np.isnan(rh)] = fill
            out_sds.set(_refill(_reshape(rh, self.ndims_out, fill), fill))
        else:
            if '_FillValue' in in_sds.variables[self.in_name].ncattrs():
                fill = in_sds.variables[self.in_name]._FillValue
                converted = self.units_fn(data)
                converted[data == fill] = fill
                out_sds.set(_refill(_reshape(converted, self.ndims_out, fill), fill))
            elif 'missing_value' in in_sds.variables[self.in_name].ncattrs():
                fill = in_sds.variables[self.in_name].missing_value
                if self.out_name == 'water equivalent snow depth':
                    # Special case: set snow depth missing values to 0 
                    # to match CFSR behavior.
                    data[data == fill] = 0.0
                    converted = _hack_snow(data)
                else:
                    fill = in_sds.variables[self.in_name].missing_value
                    converted = self.units_fn(data)
                    converted[data == fill] = fill
                out_sds.set(_refill(_reshape(converted, self.ndims_out, fill), fill))
            else:
                # no need to _refill
                if self.out_name == 'pressure levels':
                    data = data[::-1]  # clavr-x needs toa->surface
                if self.out_name == 'lon':
                    tmp = np.copy(data)
                    n = data.shape[0]
                    halfway = n // 2
                    data[0:halfway] = tmp[halfway:]
                    data[halfway:] = tmp[0:halfway]
                out_sds.set(_reshape(self.units_fn(data), self.ndims_out, None))
        try:
            out_sds.setfillvalue(CLAVRX_FILL)
            if self.out_units is not None:
                setattr(out_sds, 'units', self.out_units)
            if 'units' in sd[self.in_dataset].variables[self.in_name].ncattrs():
                u = ' in [' + sd[self.in_dataset].variables[self.in_name].units + ']'
            else:
                u = ''
            setattr(out_sds, 'source_data',
                    'MERRA->' + self.in_dataset + '->' + self.in_name + u)
            setattr(out_sds, 'long_name', sd[self.in_dataset].variables[self.in_name].long_name)
            # setattr(out_sds, 'missing_value', in_sds.attributes()['missing_value'])
            # not sure about diff. btwn missing_value and fmissing_value
            # setattr(out_sds, 'fmissing_value', in_sds.attributes()['fmissing_value'])
        except KeyError:
            # dims will fail...  XXX don't want failed attribute to stop other attributes!
            pass
        out_sds.endaccess()

    def _set_dim_names(self, out_sds):
        if self.in_name == 'lat':
            out_sds.dim(0).setname('lat')
        elif self.in_name == 'lon':
            out_sds.dim(0).setname('lon')
        elif self.in_name == 'lev':
            out_sds.dim(0).setname('level')
        elif self.ndims_out == 2:
            out_sds.dim(0).setname('lat')
            out_sds.dim(1).setname('lon')
        elif self.ndims_out == 3:
            out_sds.dim(0).setname('lat')
            out_sds.dim(1).setname('lon')
            out_sds.dim(2).setname('level')
        else:
            raise ValueError("unsupported dimensionality")


def make_merra_one_day(in_files: Dict[str, Path], out_dir: Path, mask_file: str):
    """ TODO doc """

    # mask_file = in_files.pop("mask_file")
    sd = dict()
    for k in in_files.keys():
        sd[k] = Dataset(in_files[k])

    try:
        # --- build a list of all times in all input files
        times = dict()
        time_set = dict()
        for k in in_files.keys():
            times[k] = []
            time_set[k] = set()
            if 'time' in sd[k].variables.keys():
                t_sds = sd[k].variables['time']
                t_units = t_sds.units  # expect format "minutes since %Y-%m-%d %H:%M:%S"
                base_time = datetime.strptime(t_units + ' UTC', 'minutes since %Y-%m-%d %H:%M:%S %Z')
                # A non-zero time_hack_offset is going to be equal to base_time.minute
                time_hack_offset = base_time.minute
            else:
                raise ValueError("Couldn't find time coordinate in this file")
            for (i, t) in enumerate(t_sds):
                if t_units.startswith('minutes'):
                    time = base_time + timedelta(minutes=int(t))
                elif t_units.startswith('hours'):
                    time = base_time + timedelta(hours=int(t))
                else:
                    raise ValueError("Can't handle time unit")
                if time.minute == time_hack_offset:
                    # total hack to deal with non-analysis products being on the half-hour 
                    time = time - timedelta(minutes=time_hack_offset)
                # This is just to get the index for a given timestamp later:
                times[k].append((i, time))
                time_set[k].add(time)
        # find set of time common to all input files
        common_times = (time_set['ana'] &
                        time_set['flx'] &
                        time_set['slv'] &
                        time_set['lnd'] &
                        time_set['asm3d'] &
                        time_set['asm2d'] &
                        time_set['rad'])

        # if we don't have 4 common times something is probably terribly wrong
        assert len(common_times) == 4

        out_fnames = []
        for out_time in common_times:
            print('    working on time: {}'.format(out_time))
            out_fname = str(out_dir.joinpath(out_time.strftime('merra.%y%m%d%H_F000.hdf')))
            print(out_fname)
            out_fnames.append(out_fname)
            sd['out'] = SD(out_fname, SDC.WRITE | SDC.CREATE | SDC.TRUNC)  # TRUNC will clobber existing

            # --- determine what time index we want from input files
            time_inds = dict()
            for k in in_files.keys():
                # Get the index for the current timestamp:
                time_inds[k] = [i for (i, t) in times[k] if t == out_time][0]

            # --- write out data variables
            for k in rs:
                rsk = rs[k]
                MerraConversion(
                    rsk['in_file'],
                    rsk['in_varname'],
                    k,
                    rsk['out_units'],
                    rsk['units_fn'],
                    rsk['ndims_out']
                ).do_conversion(sd, time_inds[rsk['in_file']])

            # --- handle surface height and static land mask from constants (mask_file) specially
            sd['mask'] = Dataset(mask_file)
            MerraConversion(
                'mask',
                'PHIS',
                'surface height',
                'km',
                lambda a: a / 9806.65,  # Convert geopotential (m^2 s^-2) to geopotential height via h/(1000.*g)
                2
            ).do_conversion(sd, 0)
            MerraConversion(
                'mask',
                'FRLAND',
                'land mask',
                '1=land, 0=ocean, greenland and antarctica are land',
                _merra_land_mask,
                2,
            ).do_conversion(sd, 0)
            # --- handle ice-fraction and land ice-fraction from constants (mask_file) specially
            # use FRSEAICE (ice-fraction): GFS uses sea-ice fraction as 'ice fraction'.
            # This version of ice-fraction is broken, so it is being shielded from CLAVR-x
            # use with the output name 'FRACI' until this gets figured out.
            MerraConversion(
                'mask',
                'FRACI',
                'FRACI',  # see comment "use FRSEAICE (ice-fraction)..."
                'none',
                no_conversion,
                2
            ).do_conversion(sd, 0)
            MerraConversion(
                'mask',
                'FRLANDICE',
                'land ice fraction',
                'none',
                no_conversion,
                2
            ).do_conversion(sd, 0)

            # --- write global attributes
            var = sd['out'].select('temperature')
            nlevel = var.dimensions(full=False)['level']
            nlat = var.dimensions(full=False)['lat']
            nlon = var.dimensions(full=False)['lon']
            setattr(sd['out'], 'NUMBER OF LATITUDES', nlat)
            setattr(sd['out'], 'NUMBER OF LONGITUDES', nlon)
            setattr(sd['out'], 'NUMBER OF PRESSURE LEVELS', nlevel)
            setattr(sd['out'], 'NUMBER OF O3MR LEVELS', nlevel)
            setattr(sd['out'], 'NUMBER OF RH LEVELS', nlevel)
            setattr(sd['out'], 'NUMBER OF CLWMR LEVELS', nlevel)
            lat = sd['out'].select('lat')
            lon = sd['out'].select('lon')
            attr = sd['out'].attr('LATITUDE RESOLUTION')
            attr.set(SDC.FLOAT32, lat.get()[1] - lat.get()[0])
            attr = sd['out'].attr('LONGITUDE RESOLUTION')
            attr.set(SDC.FLOAT32, lon.get()[1] - lon.get()[0])
            attr = sd['out'].attr('FIRST LATITUDE')
            attr.set(SDC.FLOAT32, lat.get()[0])
            attr = sd['out'].attr('FIRST LONGITUDE')
            attr.set(SDC.FLOAT32, lon.get()[0])
            setattr(sd['out'], 'GRIB TYPE', 'not applicable')  # XXX better to just not write this attr?
            setattr(sd['out'], '3D ARRAY ORDER', 'ZXY')  # XXX is this true here?
            [a.endaccess() for a in [var, lat, lon]]

            sd['out'].end()

    finally:
        for k in in_files.keys():
            # sd[k].end()
            print('Finished', k)

    return out_fnames


def download_data(inpath: Union[str, Path], file_glob: str,
                  file_type: str, get_date: datetime) -> str:
    """Download data with wget scripts if needed."""

    inpath.mkdir(parents=True, exist_ok=True)
    file_list = list(inpath.glob(file_glob))
    if len(file_list) == 0:
        # TODO: Build and OPeNDAP request in python to retrieve data.
        # In short term: use wget
        script_dir = os.path.dirname(os.path.abspath(__file__))
        script_name = os.path.join(script_dir, "scripts", "wget_all.sh")
        shell_cmd = 'sh {} -w {} -k {} {}'.format(script_name, inpath.parent,
                                                  file_type,
                                                  get_date.strftime("%Y %m %d"))
        try:
            subprocess.run(shell_cmd, shell=True, check=True)
        except subprocess.CalledProcessError as e:
            raise subprocess.CalledProcessError(e)

        file_list = list(inpath.glob(file_glob))

    return file_list[0]


def build_input_collection(desired_date: datetime, in_path: Path) -> Dict[str, Path]:
    """Use datetime to build mapping of downloaded input files to process for output."""

    date_str_arg = desired_date.strftime("%Y%m%d")
    # BTH: Define mask_file here
    mask_file = download_data(in_path.joinpath("2d_ctm"),
                              f'MERRA2_101.const_2d_ctm_Nx.{date_str_arg}.nc4',
                              "const_2d_ctm_Nx", desired_date)
    LOG.info('Processing date: {}'.format(dt.strftime('%Y-%m-%d')))

    in_files = {
        'ana': download_data(in_path.joinpath("3d_ana"),
                             f'MERRA2*ana_Np.{date_str_arg}.nc4',
                             'inst6_3d_ana_Np', desired_date),
        'flx': download_data(in_path.joinpath("2d_flx"),
                             f'MERRA2*flx_Nx.{date_str_arg}.nc4',
                             'tavg1_2d_flx_Nx', desired_date),
        'slv': download_data(in_path.joinpath("2d_slv"),
                             f'MERRA2*slv_Nx.{date_str_arg}.nc4',
                             'tavg1_2d_slv_Nx', desired_date),
        'lnd': download_data(in_path.joinpath("2d_lnd"),
                             f'MERRA2*lnd_Nx.{date_str_arg}.nc4',
                             'tavg1_2d_lnd_Nx', desired_date),
        'asm3d': download_data(in_path.joinpath("3d_asm"),
                               f'MERRA2*asm_Np.{date_str_arg}.nc4',
                               'inst3_3d_asm_Np', desired_date),
        'asm2d': download_data(in_path.joinpath("2d_asm"),
                               f'MERRA2*asm_Nx.{date_str_arg}.nc4',
                               'inst1_2d_asm_Nx', desired_date),
        'rad': download_data(in_path.joinpath("2d_rad"),
                             f'MERRA2*rad_Nx.{date_str_arg}.nc4',
                             'tavg1_2d_rad_Nx', desired_date),
        'mask_file': mask_file,
    }
    return in_files


def argument_parser() -> CommandLineMapping:
    """Parse command line for merra24clavrx.py."""
    parse_desc = (
        """Retrieve merra2 data from GES DISC
                    and process for clavrx input."""
    )
    formatter = ArgumentDefaultsHelpFormatter
    parser = ArgumentParser(description=parse_desc,
                            formatter_class=formatter)

    parser.add_argument('start_date', action='store',
                        type=str, metavar='start_date',
                        help="Desired processing date as YYYYMMDD")
    parser.add_argument('-e', '--end_date', dest='end_date', action='store',
                        type=str, required=False, default=None,
                        metavar='end_date',
                        help="End date as YYYYMMDD not needed when processing one date.")
    # store_true evaluates to False when flag is not in use (flag invokes the store_true action)
    parser.add_argument('-t', '--tmp', dest='store_temp', action='store_true',
                        help="Use to store downloaded input files in a temporary location.")
<<<<<<< HEAD
    parser.add_argument('-d', '--base_dir', dest='base_path', action='store',
                        type=str, required=False, default=OUT_PATH_PARENT,
                        help="Parent path used for input (in absence of -t/--tmp flag) and final location. \
=======
    group.add_argument('-d', '--base_dir', dest='base_path', action='store',
                        nargs='?', type=str, required=False, const=OUT_PATH_PARENT, default=OUT_PATH_PARENT,
                        help="Parent path used for processing and final location. \
>>>>>>> cc3b7436
                              year subdirectory appends to this path.")
    parser.add_argument('-v', '--verbose', dest='verbosity', action="count", default=0,
                        help='each occurrence increases verbosity 1 level through ERROR-WARNING-INFO-DEBUG')

    args = vars(parser.parse_args())
    verbosity = args.pop('verbosity', None)

    levels = [logging.ERROR, logging.WARN, logging.INFO, logging.DEBUG]
    logging.basicConfig(format='%(module)s:%(lineno)d:%(levelname)s:%(message)s', level=levels[min(3, verbosity)])

    return args


if __name__ == '__main__':

    input_args = argument_parser()

    out_path_parent = input_args['base_path']
    try:
        start_dt = datetime.strptime(input_args['start_date'], '%Y%m%d')
    except:
        print('usage:\n    python merra4clavrx.py 20090101')
        exit()

    if input_args['end_date'] is not None:
        end_dt = datetime.strptime(input_args['end_date'], '%Y%m%d')
    else:
        end_dt = start_dt

    for dt in date_range(start_dt, end_dt, freq='D'):
        year = dt.strftime("%Y")
        year_month_day = dt.strftime("%Y_%m_%d")
        out_path_full = Path(out_path_parent).joinpath(year)

        try:
            out_path_full.mkdir(parents=True, exist_ok=True)
        except OSError as e:
            msg = "Oops!  {} \n Enter a valid directory with -d flag".format(e)
            raise OSError(msg)

        if input_args['store_temp']:
<<<<<<< HEAD
            with tempfile.TemporaryDirectory() as tmpdirname:
                in_data = build_input_collection(dt, Path(tmpdirname))
                mask_file = str(in_data.pop('mask_file'))
                LOG.debug("Mask File {}".format(mask_file))
                out_list = make_merra_one_day(in_data, out_path_full, mask_file)
        else:
            base_path = Path(input_args['base_path'])
            base_path.mkdir(parents=True, exist_ok=True)
            in_data = build_input_collection(dt, base_path)
=======
                with tempfile.TemporaryDirectory() as tmpdirname:
                    in_data = build_input_collection(dt, Path(tmpdirname))
                    mask_file = str(in_data.pop('mask_file'))
                    LOG.debug("Mask File {}".format(mask_file))
                    out_list = make_merra_one_day(in_data, out_path_full, mask_file)
                    LOG.info(', '.join(map(str, out_list)))
        else:
            in_path=Path(input_args['base_path']).joinpath('saved_input', year, year_month_day)
            in_path.mkdir(parents=True, exist_ok=True)
            in_data = build_input_collection(dt, in_path)
>>>>>>> cc3b7436
            mask_file = str(in_data.pop('mask_file'))
            LOG.debug("Mask File {}".format(mask_file))
            out_list = make_merra_one_day(in_data, out_path_full, mask_file)
            LOG.info(', '.join(map(str, out_list)))<|MERGE_RESOLUTION|>--- conflicted
+++ resolved
@@ -841,15 +841,9 @@
     # store_true evaluates to False when flag is not in use (flag invokes the store_true action)
     parser.add_argument('-t', '--tmp', dest='store_temp', action='store_true',
                         help="Use to store downloaded input files in a temporary location.")
-<<<<<<< HEAD
     parser.add_argument('-d', '--base_dir', dest='base_path', action='store',
                         type=str, required=False, default=OUT_PATH_PARENT,
                         help="Parent path used for input (in absence of -t/--tmp flag) and final location. \
-=======
-    group.add_argument('-d', '--base_dir', dest='base_path', action='store',
-                        nargs='?', type=str, required=False, const=OUT_PATH_PARENT, default=OUT_PATH_PARENT,
-                        help="Parent path used for processing and final location. \
->>>>>>> cc3b7436
                               year subdirectory appends to this path.")
     parser.add_argument('-v', '--verbose', dest='verbosity', action="count", default=0,
                         help='each occurrence increases verbosity 1 level through ERROR-WARNING-INFO-DEBUG')
@@ -891,17 +885,6 @@
             raise OSError(msg)
 
         if input_args['store_temp']:
-<<<<<<< HEAD
-            with tempfile.TemporaryDirectory() as tmpdirname:
-                in_data = build_input_collection(dt, Path(tmpdirname))
-                mask_file = str(in_data.pop('mask_file'))
-                LOG.debug("Mask File {}".format(mask_file))
-                out_list = make_merra_one_day(in_data, out_path_full, mask_file)
-        else:
-            base_path = Path(input_args['base_path'])
-            base_path.mkdir(parents=True, exist_ok=True)
-            in_data = build_input_collection(dt, base_path)
-=======
                 with tempfile.TemporaryDirectory() as tmpdirname:
                     in_data = build_input_collection(dt, Path(tmpdirname))
                     mask_file = str(in_data.pop('mask_file'))
@@ -912,7 +895,6 @@
             in_path=Path(input_args['base_path']).joinpath('saved_input', year, year_month_day)
             in_path.mkdir(parents=True, exist_ok=True)
             in_data = build_input_collection(dt, in_path)
->>>>>>> cc3b7436
             mask_file = str(in_data.pop('mask_file'))
             LOG.debug("Mask File {}".format(mask_file))
             out_list = make_merra_one_day(in_data, out_path_full, mask_file)
