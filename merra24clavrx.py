"""" TODO module doc """
<<<<<<< HEAD
from argparse import ArgumentDefaultsHelpFormatter, ArgumentParser, _ArgumentGroup
from glob import glob
from pandas import date_range
=======
import os
import subprocess
import tempfile
import logging
import numpy as np
from argparse import ArgumentDefaultsHelpFormatter, ArgumentParser
>>>>>>> 01823508
from pathlib import Path
from pyhdf.SD import SD, SDC
from netCDF4 import Dataset
from datetime import datetime, timedelta
from typing import Union, Optional, Dict, List, TypedDict

np.seterr(all='ignore')

LOG = logging.getLogger(__name__)

comp_level = 6  # 6 is the gzip default; 9 is best/slowest/smallest file

no_conversion = lambda a: a  # ugh why doesn't python have a no-op function...
fill_bad = lambda a: a * np.nan

LEVELS = [1000, 975, 950, 925, 900, 875, 850, 825, 800, 775, 750, 725, 700,
          650, 600, 550, 500, 450, 400, 350, 300, 250, 200, 150, 100, 70, 50, 40,
          30, 20, 10, 7, 5, 4, 3, 2, 1, 0.7, 0.5, 0.4, 0.3, 0.1]  # [hPa]

OUT_PATH_PARENT = '/apollo/cloud/Ancil_Data/clavrx_ancil_data/dynamic/merra2/'

<<<<<<< HEAD
# this is trimmed to the top CFSR level (i.e., exclude higher than 10hPa)
LEVELS = [ 1000, 975, 950, 925, 900, 875, 850, 825, 800, 775, 750, 725, 700,
    650, 600, 550, 500, 450, 400, 350, 300, 250, 200, 150, 100, 70, 50, 40,
        30, 20, 10, 7, 5, 4, 3, 2, 1, 0.7, 0.5, 0.4, 0.3, 0.1 ] # [hPa]
=======
>>>>>>> 01823508

class CommandLineMapping(TypedDict):
    """Type hints for result of the argparse parsing."""
    start_date: str
    end_date: Optional[str]
    store_temp: bool
    base_path: str


def qv_to_rh(qv, t, ps=None):
    """ Specific Humidity [kg/kg] -> relative humidity [%] """
    # See Petty Atmos. Thermo. 4.41 (p. 65), 8.1 (p. 140), 8.18 (p. 147)
    levels = map(lambda a: a * 100.0, LEVELS)  # [hPa] -> [Pa]

    # Saturation vapor pressure:
    #  http://faculty.eas.ualberta.ca/jdwilson/EAS372_13/Vomel_CIRES_satvpformulae.html
    # >273.16: w.r.t liquid water
    # 253.16 < T < 273.16: weighted interpolation of water / ice
    # < 253.16: w.r.t ice
    mix_lo = 253.16
    mix_hi = 273.16
    mix_ind = (t > mix_lo) & (t < mix_hi)
    ice_ind = t <= mix_lo
    es_wmo = 10.0 ** (10.79574 * (1. - 273.16 / t)
                      - 5.02800 * np.log10(t / 273.16)
                      + 1.50475 * 10. ** -4. * (1. - 10. ** (-8.2969 * (t / 273.16 - 1)))
                      + 0.42873 * 10. ** -3. * (10. ** (4.76955 * (1 - 273.16 / t)) - 1.)
                      + 0.78614) * 100.0  # [Pa]
    es_tot = es_wmo.copy()
    ei_gg = 10.0 ** (
            -9.09718 * (273.16 / t - 1.)
            - 3.56654 * np.log10(273.16 / t)
            + 0.876793 * (1. - t / 273.16)
            + np.log10(6.1071)
    ) * 100.0  # [Pa]
    es_tot[ice_ind] = ei_gg[ice_ind]
    liq_weight = (t - mix_lo) / (mix_hi - mix_lo)
    ice_weight = (mix_hi - t) / (mix_hi - mix_lo)
    emix = ice_weight * ei_gg + liq_weight * es_wmo
    es_tot[mix_ind] = emix[mix_ind]

    # Vapor pressure e, to "a good approximation":
    # e = qv / 0.622 # still need to multiply by pressure @ each level
    # or, using unapproximated form:
    e = 1.0 / (0.622 / qv + (1.0 - 0.622))  # still need to multiply by pressure @ each level
    if ps is None:
        # 3D RH field
        for i, lev in enumerate(levels):
            e[i, :, :] = e[i, :, :] * lev  # we've already cut out time dim
    else:
        # RH @ 10m: multiply by surface pressure
        e = e * ps
    rh = e / es_tot * 100.0  # relative humidity [%]
    rh[rh > 100.0] = 100.0  # clamp to 100% to mimic CFSR
    return rh


def kgkg_to_dobson(data):
    """Convert Ozone mixing ratio in [kg/kg] to dobson units."""
    du = 2.69e16  # TODO add units+doc from Mike's spreadsheet.
    g = 9.8
    av = 6.02e23
    mq = 0.048
    md = 0.028966
    const = 0.01 * av / (g * md)
    nlevels = data.shape[0]
    total = np.zeros(data[0].shape).astype('float32')
    for j in range(1, nlevels):
        mmr_j = data[j]
        mmr_j_1 = data[j - 1]
        good_j = np.logical_not(np.isnan(mmr_j))
        good_j_1 = np.logical_not(np.isnan(mmr_j_1))
        good = good_j & good_j_1
        vmr_j = mmr_j * md / mq
        vmr_j_1 = mmr_j_1 * md / mq
        ppmv = 0.5 * (vmr_j + vmr_j_1)
        dp = LEVELS[j - 1] - LEVELS[j]
        dobs_layer = ppmv * dp * const / du
        total[good] = (total[good] + dobs_layer[good])
    return total


# the merra4clavrx rosetta stone
# one key for each output var
rs = {
    # --- data vars from 'inst6_3d_(ana)_Np'
    'MSL pressure': {
        'in_file': 'ana',
        'in_varname': 'SLP',
        'out_units': 'hPa',
        'units_fn': lambda a: a / 100.0,  # scale factor for Pa --> hPa
        'ndims_out': 2
    },
    'temperature': {
        'in_file': 'ana',
        'in_varname': 'T',
        'out_units': 'K',
        'units_fn': no_conversion,
        'ndims_out': 3
    },
    'surface pressure': {
        'in_file': 'ana',
        'in_varname': 'PS',
        'out_units': 'hPa',
        'units_fn': lambda a: a / 100.0,  # scale factor for Pa --> hPa
        'ndims_out': 2
    },
    'height': {
        'in_file': 'ana',
        'in_varname': 'H',
        'out_units': 'km',
        'units_fn': lambda a: a / 1000.0,  # scale factor for m --> km
        'ndims_out': 3
    },
    'u-wind': {
        'in_file': 'ana',
        'in_varname': 'U',
        'out_units': 'm/s',
        'units_fn': no_conversion,
        'ndims_out': 3
    },
    'v-wind': {
        'in_file': 'ana',
        'in_varname': 'V',
        'out_units': 'm/s',
        'units_fn': no_conversion,
        'ndims_out': 3
    },
    'rh': {
        'in_file': 'ana',
        'in_varname': 'QV',
        'out_units': '%',
        'units_fn': None,  # special case due to add'l inputs
        'ndims_out': 3
    },
    'total ozone': {
        'in_file': 'ana',
        'in_varname': 'O3',
        'out_units': 'Dobson',
        'units_fn': None,  # special case due to add'l inputs
        'ndims_out': 2
    },
    'o3mr': {
        'in_file': 'ana',
        'in_varname': 'O3',
        'out_units': 'kg/kg',
        'units_fn': no_conversion,
        'ndims_out': 3
    },
    # --- data vars from 'tavg1_2d_(slv)_Nx'
    'tropopause pressure': {
        'in_file': 'slv',
        'in_varname': 'TROPPT',
        'out_units': 'hPa',
        'units_fn': lambda a: a / 100.0,  # scale factor for Pa --> hPa
        'ndims_out': 2
    },
    'tropopause temperature': {
        'in_file': 'slv',
        'in_varname': 'TROPT',
        'out_units': 'K',
        'units_fn': no_conversion,
        'ndims_out': 2
    },
    'u-wind at sigma=0.995': {  # not actually exactly sigma=0.995???
        'in_file': 'slv',
        'in_varname': 'U10M',
        'out_units': 'm/s',
        'units_fn': no_conversion,
        'ndims_out': 2
    },
    'v-wind at sigma=0.995': {  # not actually exactly sigma=0.995???
        'in_file': 'slv',
        'in_varname': 'V10M',
        'out_units': 'm/s',
        'units_fn': no_conversion,
        'ndims_out': 2
    },
    'surface temperature': {  # XXX confirm skin temp is correct choice for 'surface temperature'
        'in_file': 'slv',
        'in_varname': 'TS',
        'out_units': 'K',
        'units_fn': no_conversion,
        'ndims_out': 2
    },
    'temperature at sigma=0.995': {  # not actually exactly sigma=0.995???
        'in_file': 'slv',
        'in_varname': 'T10M',
        'out_units': 'K',
        'units_fn': no_conversion,
        'ndims_out': 2
    },
    'rh at sigma=0.995': {  # not actually exactly sigma=0.995???
        'in_file': 'slv',
        'in_varname': 'QV10M',
        'out_units': '%',
        'units_fn': fill_bad,  # XXX how to get p at sigma=0.995 for RH conversion?
        'ndims_out': 2
    },
    'u-wind at 50M': {  # not actually exactly sigma=0.995???
        'in_file': 'slv',
        'in_varname': 'U50M',
        'out_units': 'm/s',
        'units_fn': no_conversion,
        'ndims_out': 2
    },
    'v-wind at 50M': {  # not actually exactly sigma=0.995???
        'in_file': 'slv',
        'in_varname': 'V50M',
        'out_units': 'm/s',
        'units_fn': no_conversion,
        'ndims_out': 2
    },
    # --- data vars from 'tavg1_2d_(flx)_Nx'
    'planetary boundary layer height': {
        'in_file': 'flx',
        'in_varname': 'PBLH',
        'out_units': 'km',
        'units_fn': lambda a: a / 1000.0,  # scale factor for m --> km
        'ndims_out': 2
    },
    'ice fraction': {
        'in_file': 'flx',
        'in_varname': 'FRSEAICE',
        'out_units': 'none',
        'units_fn': no_conversion,
        'ndims_out': 2
    },
    # --- data vars from 'tavg1_2d_(lnd)_Nx'
    'water equivalent snow depth': {
        'in_file': 'lnd',
        'in_varname': 'SNOMAS',
        'out_units': 'kg/m^2',
        'units_fn': no_conversion,  # special case in do_conversion will set fill values to zero
        'ndims_out': 2
    },
    # --- data vars from 'inst3_3d_(asm)_Np'
    'clwmr': {
        'in_file': 'asm3d',
        'in_varname': 'QL',
        'out_units': 'kg/kg',
        'units_fn': no_conversion,
        'ndims_out': 3
    },
    'cloud ice water mixing ratio': {
        'in_file': 'asm3d',
        'in_varname': 'QI',
        'out_units': 'kg/kg',
        'units_fn': no_conversion,
        'ndims_out': 3
    },
    # --- data vars from 'inst1_2d_(asm)_Nx'
    'total precipitable water': {
        'in_file': 'asm2d',
        'in_varname': 'TQV',
        'out_units': 'cm',
        'units_fn': lambda a: a / 10.0,  # scale factor for kg/m^2 (mm) --> cm
        'ndims_out': 2
    },
    # --- data vars from 'tavg1_2d_(rad)_Nx'
    'total cloud fraction': {
        'in_file': 'rad',
        'in_varname': 'CLDTOT',
        'out_units': 'none',
        'units_fn': no_conversion,
        'ndims_out': 2
    },
    # --- geoloc vars from 'ana'
    'lon': {
        'in_file': 'ana',
        'in_varname': 'lon',
        'out_units': None,
        'units_fn': no_conversion,
        'ndims_out': 1
    },
    'lat': {
        'in_file': 'ana',
        'in_varname': 'lat',
        'out_units': None,
        'units_fn': no_conversion,
        'ndims_out': 1
    },
    'pressure levels': {
        'in_file': 'ana',
        'in_varname': 'lev',
        'out_units': 'hPa',
        'units_fn': no_conversion,  # yes this is indeed correct.
        'ndims_out': 1
    },
}


def nc4_to_sd_dtype(nc4_dtype):
    # netCDF4 stores dtype as a string, pyhdf.SD stores dtype as a symbolic
    # constant. To properly convert, we need to go through an if-trap series
    # to identify the appropriate SD_dtype
    #
    # SD_dtype = nc4_to_sd_dtype(nc4_dtype)
    #
    # see, e.g. https://numpy.org/doc/stable/reference/arrays.scalars.html#numpy.int32
    # to troubleshoot when an unassigned nc4_dtype appears
    #

    if (nc4_dtype == 'single') | (nc4_dtype == 'float32'):
        sd_dtype = SDC.FLOAT32
    elif (nc4_dtype == 'double') | (nc4_dtype == 'float64'):
        sd_dtype = SDC.FLOAT64
    elif nc4_dtype == 'uint32':
        sd_dtype = SDC.UINT32
    elif nc4_dtype == 'int32':
        sd_dtype = SDC.INT32
    elif nc4_dtype == 'uint16':
        sd_dtype = SDC.UINT16
    elif nc4_dtype == 'int16':
        sd_dtype = SDC.INT16
    elif nc4_dtype == 'int8':
        sd_dtype = SDC.INT8
    elif nc4_dtype == 'char':
        sd_dtype = SDC.CHAR
    else:
        raise ValueError("UNSUPPORTED NC4 DTYPE FOUND:", nc4_dtype)
    return sd_dtype


def _reshape(data, ndims_out, fill):
    """ Do a bunch of manipulation needed to make MERRA look like CFSR:
    
      * For arrays with dims (level, lat, lon) we need to make level the last dim.
      * All CFSR fields are continuous but MERRA sets below-ground values to fill.
      * CFSR starts at 0 deg lon but merra starts at -180.
    """
    if (ndims_out == 3) or (ndims_out == 2):
        data = _shift_lon(data)
    if ndims_out != 3:
        return data
    # do extrapolation before reshape
    # (extrapolate fn depends on a certain dimensionality/ordering)
    data = _extrapolate_below_sfc(data, fill)
    data = np.swapaxes(data, 0, 2)
    data = np.swapaxes(data, 0, 1)
    data = data[:, :, ::-1]  # clavr-x needs toa->surface not surface->toa
    return data


# The highest (closest to TOA) level in CFSR. We trim anything above this:
TOP_LEVEL = 10  # [hPa]
CLAVRX_FILL = 9.999e20


def _refill(data, old_fill):
    """Clavr-x assumes a particular fill value instead of reading from attributes"""
    if (data.dtype == np.float32) or (data.dtype == np.float64):
        data[np.isnan(data)] = CLAVRX_FILL
        data[data == old_fill] = CLAVRX_FILL
    return data


def _shift_lon_2d(data):
    """ Helper function that assumes dims are 2d and (lat, lon) """
    nlon = data.shape[1]
    halfway = nlon // 2
    tmp = data.copy()
    data[:, 0:halfway] = tmp[:, halfway:]
    data[:, halfway:] = tmp[:, 0:halfway]
    return data


def _shift_lon(data):
    """ Make lon start at 0deg instead of -180. 
    
    Assume dims are (level, lat, lon) or (lat, lon)
    """
    if len(data.shape) == 3:
        for l_ind in np.arange(data.shape[0]):
            data[l_ind] = _shift_lon_2d(data[l_ind])
    elif len(data.shape) == 2:
        data = _shift_lon_2d(data)
    return data


def _extrapolate_below_sfc(t, fill):
    """Major difference between CFSR and MERRA is that CFSR extrapolates
       below ground and MERRA sets to fill. For now, we just try setting below
       ground fill values to lowest good value instead of fancy exptrapolation.
    """
    # Algorithm: For each pair of horizontal indices, find the lowest vertical index
    #            that is not CLAVRX_FILL. Use this data value to fill in missing
    #            values all the down to bottom index.
    lowest_good = t[0] * 0.0 + fill
    lowest_good_ind = np.zeros(lowest_good.shape, dtype=np.int64)
    for l_ind in np.arange(t.shape[0]):
        t_at_l = t[l_ind]
        t_at_l_good = (t_at_l != fill)
        replace = t_at_l_good & (lowest_good == fill)
        lowest_good[replace] = t_at_l[replace]
        lowest_good_ind[replace] = l_ind

    for l_ind in np.arange(t.shape[0]):
        t_at_l = t[l_ind]
        # Limit extrapolation to bins below lowest good bin:
        t_at_l_bad = (t_at_l == fill) & (l_ind < lowest_good_ind)
        t_at_l[t_at_l_bad] = lowest_good[t_at_l_bad]

    return t


def _merra_land_mask(data):
    """ Convert fractional merra land mask to 1=land 0=ocean.

    XXX TODO: need to add in FRLANDICE so antarctica and greenland get included.
    """
    # UGH my design has officially fallen apart.
    print("JMF PRINT FOR STOP IN DEBUGGING")
    mask_sd = Dataset(mask_file)
    frlandice = mask_sd.variables['FRLANDICE'][0]  # 0th time index
    data = frlandice + data
    return data > 0.25


def _hack_snow(data):
    """ Force greenland/antarctica to be snowy like CFSR """
    mask_sd = Dataset(mask_file)
    frlandice = mask_sd.variables['FRLANDICE'][0]  # 0th time index
    data[frlandice > 0.25] = 100.0
    return data


def _trim_toa(data):
    if len(data.shape) != 3:
        print('Warning: why did you run _trim_toa on a non-3d var?')
    # at this point (before _reshape), data should be (level, lat, lon) and
    # the level dim should be ordered surface -> toa
    return data[0:len(LEVELS), :, :]


class MerraConversion(object):
    """ TODO doc """

    def __init__(self, in_dataset, in_name, out_name, out_units,
                 units_fn, ndims_out):
        self.in_dataset = in_dataset
        self.in_name = in_name
        self.out_name = out_name
        self.out_units = out_units
        # this function will be applied to data for units conversion
        self.units_fn = units_fn
        self.ndims_out = ndims_out

    def do_conversion(self, sd, time_ind):
        # sd[self.in_dataset] = netCDF4 file handle
        # self.in_name = variable name
        in_sds = sd[self.in_dataset]
        if mask_file:
            print(mask_file)
        print('BTH: performing data pull on', self.in_dataset, self.in_name)
        data = np.asarray(in_sds.variables[self.in_name])
        # BTH: data has changed from a netCDF4 variable object to a numpy array
        #      after this point, so checks on variable attributes (e.g. _FillValue) 
        #      need to be applied to in_sds.variables[self.in_name] 
        #      rather than to data. "MaskedArray object has no attribute <ex>" is a
        #      sign that the attribute read is being attempted on data rather than
        #      the native netCDF4 variable object.
        if self.in_name == 'lev':
            # insurance policy while levels are hard-coded in unit conversion fn's
            assert len(data) == 42
        ndims_in = len(data.shape)
        if ndims_in == 3 or ndims_in == 4:
            # note, vars w/ 3 spatial dims will be 4d due to time
            data = data[time_ind]
        if len(data.shape) == 3:  # 3-dimensional; need to trim highest levels
            data = _trim_toa(data)
        # BTH: netCDF4 uses strings to track datatypes - need to do a conversion
        #      between the string and the equivalent SD.<DTYPE>
        nc4_dtype = data.dtype
        sd_dtype = nc4_to_sd_dtype(nc4_dtype)
        data_type = sd_dtype  # int, float etc; mirror input type for now
        if self.out_name == 'pressure levels':
            data = data[0:len(LEVELS)].astype(np.float32)  # trim to top CFSR level
            data_type = SDC.FLOAT32  # don't want double
        if self.out_name == 'total ozone':
            # b/c we vertically integrate ozone to get dobson units here
            shape = (data.shape[1], data.shape[2])
        elif self.ndims_out == 3:
            # clavr-x needs level to be the last dim
            shape = (data.shape[1], data.shape[2], data.shape[0])
        else:
            shape = data.shape
        out_sds = sd['out'].create(self.out_name, data_type, shape)
        out_sds.setcompress(SDC.COMP_DEFLATE, value=comp_level)
        self._set_dim_names(out_sds)
        if self.out_name == 'total ozone':
            # O3 field has _FillValue, missing_value, fmissing_value
            # but they are all the same value!
            fill = in_sds.variables[self.in_name]._FillValue
            data[data == fill] = np.nan
            dobson = kgkg_to_dobson(data)
            dobson[np.isnan(dobson)] = fill
            out_sds.set(_refill(_reshape(dobson, self.ndims_out, fill), fill))
        elif self.out_name == 'rh':
            temp_sds = in_sds.variables['T']  # temperature in [K] (Time, Height, Y, X)
            temp_k = temp_sds[time_ind]
            temp_k = _trim_toa(temp_k)
            fill = temp_sds._FillValue
            temp_k[temp_k == fill] = np.nan
            fill = in_sds.variables[self.in_name]._FillValue
            data[data == fill] = np.nan
            rh = qv_to_rh(data, temp_k)
            rh[np.isnan(rh)] = fill
            out_sds.set(_refill(_reshape(rh, self.ndims_out, fill), fill))
        elif self.out_name == 'rh at sigma=0.995':
            temp_sds = in_sds.variables['T10M']  # temperature in [K] (Time, Y, X)
            temp_k = temp_sds[time_ind]

            ps_sds = in_sds.variables['PS']  # surface pressure in [Pa]
            fill = ps_sds._FillValue
            ps_pa = ps_sds[time_ind]
            ps_pa[ps_pa == fill] = np.nan

            rh = qv_to_rh(data, temp_k, ps=ps_pa)
            rh[np.isnan(rh)] = fill
            out_sds.set(_refill(_reshape(rh, self.ndims_out, fill), fill))
        else:
            if '_FillValue' in in_sds.variables[self.in_name].ncattrs():
                fill = in_sds.variables[self.in_name]._FillValue
                converted = self.units_fn(data)
                converted[data == fill] = fill
                out_sds.set(_refill(_reshape(converted, self.ndims_out, fill), fill))
            elif 'missing_value' in in_sds.variables[self.in_name].ncattrs():
                fill = in_sds.variables[self.in_name].missing_value
                if self.out_name == 'water equivalent snow depth':
                    # Special case: set snow depth missing values to 0 
                    # to match CFSR behavior.
                    data[data == fill] = 0.0
                    converted = _hack_snow(data)
                else:
                    fill = in_sds.variables[self.in_name].missing_value
                    converted = self.units_fn(data)
                    converted[data == fill] = fill
                out_sds.set(_refill(_reshape(converted, self.ndims_out, fill), fill))
            else:
                # no need to _refill
                if self.out_name == 'pressure levels':
                    data = data[::-1]  # clavr-x needs toa->surface
                if self.out_name == 'lon':
                    tmp = np.copy(data)
                    n = data.shape[0]
                    halfway = n // 2
                    data[0:halfway] = tmp[halfway:]
                    data[halfway:] = tmp[0:halfway]
                out_sds.set(_reshape(self.units_fn(data), self.ndims_out, None))
        try:
            out_sds.setfillvalue(CLAVRX_FILL)
            if self.out_units is not None:
                setattr(out_sds, 'units', self.out_units)
            if 'units' in sd[self.in_dataset].variables[self.in_name].ncattrs():
                u = ' in [' + sd[self.in_dataset].variables[self.in_name].units + ']'
            else:
                u = ''
            setattr(out_sds, 'source_data',
                    'MERRA->' + self.in_dataset + '->' + self.in_name + u)
            setattr(out_sds, 'long_name', sd[self.in_dataset].variables[self.in_name].long_name)
            # setattr(out_sds, 'missing_value', in_sds.attributes()['missing_value'])
            # not sure about diff. btwn missing_value and fmissing_value
            # setattr(out_sds, 'fmissing_value', in_sds.attributes()['fmissing_value'])
        except KeyError:
            # dims will fail...  XXX don't want failed attribute to stop other attributes!
            pass
        out_sds.endaccess()

    def _set_dim_names(self, out_sds):
        if self.in_name == 'lat':
            out_sds.dim(0).setname('lat')
        elif self.in_name == 'lon':
            out_sds.dim(0).setname('lon')
        elif self.in_name == 'lev':
            out_sds.dim(0).setname('level')
        elif self.ndims_out == 2:
            out_sds.dim(0).setname('lat')
            out_sds.dim(1).setname('lon')
        elif self.ndims_out == 3:
            out_sds.dim(0).setname('lat')
            out_sds.dim(1).setname('lon')
            out_sds.dim(2).setname('level')
        else:
            raise ValueError("unsupported dimensionality")


def make_merra_one_day(in_files: Dict[str, Path], out_dir: Path, mask_file: str):
    """ TODO doc """

    # mask_file = in_files.pop("mask_file")
    sd = dict()
    for k in in_files.keys():
        sd[k] = Dataset(in_files[k])

    try:
        # --- build a list of all times in all input files
        times = dict()
        time_set = dict()
        for k in in_files.keys():
            times[k] = []
            time_set[k] = set()
            if 'time' in sd[k].variables.keys():
                t_sds = sd[k].variables['time']
                t_units = t_sds.units  # expect format "minutes since %Y-%m-%d %H:%M:%S"
                base_time = datetime.strptime(t_units + ' UTC', 'minutes since %Y-%m-%d %H:%M:%S %Z')
                # A non-zero time_hack_offset is going to be equal to base_time.minute
                time_hack_offset = base_time.minute
            else:
                raise ValueError("Couldn't find time coordinate in this file")
            for (i, t) in enumerate(t_sds):
                if t_units.startswith('minutes'):
                    time = base_time + timedelta(minutes=int(t))
                elif t_units.startswith('hours'):
                    time = base_time + timedelta(hours=int(t))
                else:
                    raise ValueError("Can't handle time unit")
                if time.minute == time_hack_offset:
                    # total hack to deal with non-analysis products being on the half-hour 
                    time = time - timedelta(minutes=time_hack_offset)
                # This is just to get the index for a given timestamp later:
                times[k].append((i, time))
                time_set[k].add(time)
        # find set of time common to all input files
        common_times = (time_set['ana'] &
                        time_set['flx'] &
                        time_set['slv'] &
                        time_set['lnd'] &
                        time_set['asm3d'] &
                        time_set['asm2d'] &
                        time_set['rad'])

        # if we don't have 4 common times something is probably terribly wrong
        assert len(common_times) == 4

        out_fnames = []
        for out_time in common_times:
            print('    working on time: {}'.format(out_time))
            out_fname = str(out_dir.joinpath(out_time.strftime('merra.%y%m%d%H_F000.hdf')))
            print(out_fname)
            out_fnames.append(out_fname)
            sd['out'] = SD(out_fname, SDC.WRITE | SDC.CREATE | SDC.TRUNC)  # TRUNC will clobber existing

            # --- determine what time index we want from input files
            time_inds = dict()
            for k in in_files.keys():
                # Get the index for the current timestamp:
                time_inds[k] = [i for (i, t) in times[k] if t == out_time][0]

            # --- write out data variables
            for k in rs:
                rsk = rs[k]
                MerraConversion(
                    rsk['in_file'],
                    rsk['in_varname'],
                    k,
                    rsk['out_units'],
                    rsk['units_fn'],
                    rsk['ndims_out']
                ).do_conversion(sd, time_inds[rsk['in_file']])

            # --- handle surface height and static land mask from constants (mask_file) specially
            sd['mask'] = Dataset(mask_file)
            MerraConversion(
                'mask',
                'PHIS',
                'surface height',
                'km',
                lambda a: a / 9806.65,  # Convert geopotential (m^2 s^-2) to geopotential height via h/(1000.*g)
                2
            ).do_conversion(sd, 0)
            MerraConversion(
                'mask',
                'FRLAND',
                'land mask',
                '1=land, 0=ocean, greenland and antarctica are land',
                _merra_land_mask,
                2,
            ).do_conversion(sd, 0)
            # --- handle ice-fraction and land ice-fraction from constants (mask_file) specially
            # use FRSEAICE (ice-fraction): GFS uses sea-ice fraction as 'ice fraction'.
            # This version of ice-fraction is broken, so it is being shielded from CLAVR-x
            # use with the output name 'FRACI' until this gets figured out.
            MerraConversion(
                'mask',
                'FRACI',
                'FRACI',  # see comment "use FRSEAICE (ice-fraction)..."
                'none',
                no_conversion,
                2
            ).do_conversion(sd, 0)
            MerraConversion(
                'mask',
                'FRLANDICE',
                'land ice fraction',
                'none',
                no_conversion,
                2
            ).do_conversion(sd, 0)

            # --- write global attributes
            var = sd['out'].select('temperature')
            nlevel = var.dimensions(full=False)['level']
            nlat = var.dimensions(full=False)['lat']
            nlon = var.dimensions(full=False)['lon']
            setattr(sd['out'], 'NUMBER OF LATITUDES', nlat)
            setattr(sd['out'], 'NUMBER OF LONGITUDES', nlon)
            setattr(sd['out'], 'NUMBER OF PRESSURE LEVELS', nlevel)
            setattr(sd['out'], 'NUMBER OF O3MR LEVELS', nlevel)
            setattr(sd['out'], 'NUMBER OF RH LEVELS', nlevel)
            setattr(sd['out'], 'NUMBER OF CLWMR LEVELS', nlevel)
            lat = sd['out'].select('lat')
            lon = sd['out'].select('lon')
            attr = sd['out'].attr('LATITUDE RESOLUTION')
            attr.set(SDC.FLOAT32, lat.get()[1] - lat.get()[0])
            attr = sd['out'].attr('LONGITUDE RESOLUTION')
            attr.set(SDC.FLOAT32, lon.get()[1] - lon.get()[0])
            attr = sd['out'].attr('FIRST LATITUDE')
            attr.set(SDC.FLOAT32, lat.get()[0])
            attr = sd['out'].attr('FIRST LONGITUDE')
            attr.set(SDC.FLOAT32, lon.get()[0])
            setattr(sd['out'], 'GRIB TYPE', 'not applicable')  # XXX better to just not write this attr?
            setattr(sd['out'], '3D ARRAY ORDER', 'ZXY')  # XXX is this true here?
            [a.endaccess() for a in [var, lat, lon]]

            sd['out'].end()

    finally:
        for k in in_files.keys():
            # sd[k].end()
            print('Finished', k)

    return out_fnames


def download_data(inpath: Union[str, Path], file_glob: str,
                  file_type: str, get_date: datetime) -> str:
    """Download data with wget scripts if needed."""

    inpath.mkdir(parents=True, exist_ok=True)
    file_list = list(inpath.glob(file_glob))
    if len(file_list) == 0:
        # TODO: Build and OPeNDAP request in python to retrieve data.
        # In short term: use wget
        script_dir = os.path.dirname(os.path.abspath(__file__))
        script_name = os.path.join(script_dir, "scripts", "wget_all.sh")
        shell_cmd = 'sh {} -w {} -k {} {}'.format(script_name, inpath.parent,
                                                  file_type,
                                                  get_date.strftime("%Y %m %d"))
        try:
            subprocess.run(shell_cmd, shell=True, check=True)
            print(shell_cmd)
        except subprocess.CalledProcessError as e:
            raise subprocess.CalledProcessError(e)

        file_list = list(inpath.glob(file_glob))

    return file_list[0]


def build_input_collection(desired_date: datetime, in_path: Path) -> Dict[str, Path]:
    """Use datetime to build mapping of downloaded input files to process for output."""

    date_str_arg = desired_date.strftime("%Y%m%d")
    # BTH: Define mask_file here
    mask_file = download_data(in_path.joinpath("2d_ctm"),
                              f'MERRA2_101.const_2d_ctm_Nx.{date_str_arg}.nc4',
                              "const_2d_ctm_Nx", desired_date)
    LOG.info('Processing date: {}'.format(dt.strftime('%Y-%m-%d')))

    in_files = {
        'ana': download_data(in_path.joinpath("3d_ana"),
                             f'MERRA2*ana_Np.{date_str_arg}.nc4',
                             'inst6_3d_ana_Np', desired_date),
        'flx': download_data(in_path.joinpath("2d_flx"),
                             f'MERRA2*flx_Nx.{date_str_arg}.nc4',
                             'tavg1_2d_flx_Nx', desired_date),
        'slv': download_data(in_path.joinpath("2d_slv"),
                             f'MERRA2*slv_Nx.{date_str_arg}.nc4',
                             'tavg1_2d_slv_Nx', desired_date),
        'lnd': download_data(in_path.joinpath("2d_lnd"),
                             f'MERRA2*lnd_Nx.{date_str_arg}.nc4',
                             'tavg1_2d_lnd_Nx', desired_date),
        'asm3d': download_data(in_path.joinpath("3d_asm"),
                               f'MERRA2*asm_Np.{date_str_arg}.nc4',
                               'inst3_3d_asm_Np', desired_date),
        'asm2d': download_data(in_path.joinpath("2d_asm"),
                               f'MERRA2*asm_Nx.{date_str_arg}.nc4',
                               'inst1_2d_asm_Nx', desired_date),
        'rad': download_data(in_path.joinpath("2d_rad"),
                             f'MERRA2*rad_Nx.{date_str_arg}.nc4',
                             'tavg1_2d_rad_Nx', desired_date),
        'mask_file': mask_file,
    }
    return in_files


def argument_parser() -> CommandLineMapping:
    """Parse command line for merra24clavrx.py."""
    parse_desc = (
        """Retrieve merra2 data from GES DISC
                    and process for clavrx input."""
    )
    formatter = ArgumentDefaultsHelpFormatter
    parser = ArgumentParser(description=parse_desc,
                            formatter_class=formatter)
    group = parser.add_mutually_exclusive_group()

    parser.add_argument('start_date', action='store',
                        type=str, metavar='start_date',
                        help="Desired processing date as YYYYMMDD")
    parser.add_argument('-e', '--end_date', dest='end_date', action='store',
                        type=str, required=False, default=None,
                        metavar='end_date',
                        help="End date as YYYYMMDD not needed when processing one date.")
    # store_true evaluates to False when flag is not in use (flag invokes the store_true action)
    group.add_argument('-t', '--tmp', dest='store_temp', action='store_true',
                        help="Use to store downloaded input files in a temporary location.")
    group.add_argument('-d', '--base_dir', dest='base_path', action='store',
                        type=str, required=False, default=OUT_PATH_PARENT,
                        help="Parent path used for processing and final location. \
                              year subdirectory appends to this path.")
    parser.add_argument('-v', '--verbose', dest='verbosity', action="count", default=0,
                        help='each occurrence increases verbosity 1 level through ERROR-WARNING-INFO-DEBUG')

    args = vars(parser.parse_args())
    verbosity = args.pop('verbosity', None)

    levels = [logging.ERROR, logging.WARN, logging.INFO, logging.DEBUG]
    logging.basicConfig(format='%(module)s:%(lineno)d:%(levelname)s:%(message)s', level=levels[min(3, verbosity)])

    return args


if __name__ == '__main__':

    input_args = argument_parser()

    out_path_parent = input_args['base_path']
    outpath_full = Path(out_path_parent).joinpath("test")
    outpath_full.mkdir(parents=True, exist_ok=True)
    try:
<<<<<<< HEAD
        start_dt = datetime.strptime(input_args['start_date'], '%Y%m%d')
    except:
        print('usage:\n    python merra4clavrx.py 20090101')
        exit()

    if input_args['end_date'] is not None:
        end_dt = datetime.strptime(input_args['end_date'], '%Y%m%d')
    else:
        end_dt = start_dt

    for dt in date_range(start_dt, end_dt, freq='D'):
        outpath_full = Path(outpath_parent).joinpath(dt.strftime("%Y"))
        # BTH: Define mask_file here
        in_files, mask_file = main(dt, input_args['keep_input'], input_args['base_path'])
        out_files = make_merra_one_day(in_files, outpath_full, mask_file)
        print('out_files: {}'.format(list(map(os.path.basename, out_files))))
=======
        dt = datetime.strptime(input_args['start_date'], '%Y%m%d')
    except ValueError as e:
        usage_msg = "usage:\n    python merra4clavrx.py 20090101"
        msg = "{}\n{}".format(e, usage_msg)
        raise ValueError(msg)

    out_path_full = Path(out_path_parent).joinpath(dt.strftime("%Y"))

    if input_args['store_temp']:
            with tempfile.TemporaryDirectory() as tmpdirname:
                in_data = build_input_collection(dt, Path(tmpdirname))
                mask_file = str(in_data.pop('mask_file'))
                LOG.debug("Mask File {}".format(mask_file))
                out_list = make_merra_one_day(in_data, out_path_full, mask_file)
    else:
        base_path=Path(input_args['base_path'])
        base_path.mkdir(parents=True, exist_ok=True)
        in_data = build_input_collection(dt, base_path)
        mask_file = str(in_data.pop('mask_file'))
        LOG.debug("Mask File {}".format(mask_file))
        out_list = make_merra_one_day(in_data, out_path_full, mask_file)
>>>>>>> 01823508
<|MERGE_RESOLUTION|>--- conflicted
+++ resolved
@@ -1,21 +1,17 @@
 """" TODO module doc """
-<<<<<<< HEAD
-from argparse import ArgumentDefaultsHelpFormatter, ArgumentParser, _ArgumentGroup
 from glob import glob
+from argparse import ArgumentDefaultsHelpFormatter, ArgumentParser
+from pathlib import Path
 from pandas import date_range
-=======
+from pyhdf.SD import SD, SDC
+from netCDF4 import Dataset
+from datetime import datetime, timedelta
+from typing import Union, Optional, Dict, List, TypedDict
 import os
 import subprocess
 import tempfile
 import logging
 import numpy as np
-from argparse import ArgumentDefaultsHelpFormatter, ArgumentParser
->>>>>>> 01823508
-from pathlib import Path
-from pyhdf.SD import SD, SDC
-from netCDF4 import Dataset
-from datetime import datetime, timedelta
-from typing import Union, Optional, Dict, List, TypedDict
 
 np.seterr(all='ignore')
 
@@ -26,19 +22,12 @@
 no_conversion = lambda a: a  # ugh why doesn't python have a no-op function...
 fill_bad = lambda a: a * np.nan
 
+# this is trimmed to the top CFSR level (i.e., exclude higher than 10hPa)
 LEVELS = [1000, 975, 950, 925, 900, 875, 850, 825, 800, 775, 750, 725, 700,
           650, 600, 550, 500, 450, 400, 350, 300, 250, 200, 150, 100, 70, 50, 40,
           30, 20, 10, 7, 5, 4, 3, 2, 1, 0.7, 0.5, 0.4, 0.3, 0.1]  # [hPa]
 
 OUT_PATH_PARENT = '/apollo/cloud/Ancil_Data/clavrx_ancil_data/dynamic/merra2/'
-
-<<<<<<< HEAD
-# this is trimmed to the top CFSR level (i.e., exclude higher than 10hPa)
-LEVELS = [ 1000, 975, 950, 925, 900, 875, 850, 825, 800, 775, 750, 725, 700,
-    650, 600, 550, 500, 450, 400, 350, 300, 250, 200, 150, 100, 70, 50, 40,
-        30, 20, 10, 7, 5, 4, 3, 2, 1, 0.7, 0.5, 0.4, 0.3, 0.1 ] # [hPa]
-=======
->>>>>>> 01823508
 
 class CommandLineMapping(TypedDict):
     """Type hints for result of the argparse parsing."""
@@ -491,8 +480,6 @@
         # sd[self.in_dataset] = netCDF4 file handle
         # self.in_name = variable name
         in_sds = sd[self.in_dataset]
-        if mask_file:
-            print(mask_file)
         print('BTH: performing data pull on', self.in_dataset, self.in_name)
         data = np.asarray(in_sds.variables[self.in_name])
         # BTH: data has changed from a netCDF4 variable object to a numpy array
@@ -878,10 +865,7 @@
     input_args = argument_parser()
 
     out_path_parent = input_args['base_path']
-    outpath_full = Path(out_path_parent).joinpath("test")
-    outpath_full.mkdir(parents=True, exist_ok=True)
     try:
-<<<<<<< HEAD
         start_dt = datetime.strptime(input_args['start_date'], '%Y%m%d')
     except:
         print('usage:\n    python merra4clavrx.py 20090101')
@@ -893,31 +877,18 @@
         end_dt = start_dt
 
     for dt in date_range(start_dt, end_dt, freq='D'):
-        outpath_full = Path(outpath_parent).joinpath(dt.strftime("%Y"))
-        # BTH: Define mask_file here
-        in_files, mask_file = main(dt, input_args['keep_input'], input_args['base_path'])
-        out_files = make_merra_one_day(in_files, outpath_full, mask_file)
-        print('out_files: {}'.format(list(map(os.path.basename, out_files))))
-=======
-        dt = datetime.strptime(input_args['start_date'], '%Y%m%d')
-    except ValueError as e:
-        usage_msg = "usage:\n    python merra4clavrx.py 20090101"
-        msg = "{}\n{}".format(e, usage_msg)
-        raise ValueError(msg)
-
-    out_path_full = Path(out_path_parent).joinpath(dt.strftime("%Y"))
-
-    if input_args['store_temp']:
-            with tempfile.TemporaryDirectory() as tmpdirname:
-                in_data = build_input_collection(dt, Path(tmpdirname))
-                mask_file = str(in_data.pop('mask_file'))
-                LOG.debug("Mask File {}".format(mask_file))
-                out_list = make_merra_one_day(in_data, out_path_full, mask_file)
-    else:
-        base_path=Path(input_args['base_path'])
-        base_path.mkdir(parents=True, exist_ok=True)
-        in_data = build_input_collection(dt, base_path)
-        mask_file = str(in_data.pop('mask_file'))
-        LOG.debug("Mask File {}".format(mask_file))
-        out_list = make_merra_one_day(in_data, out_path_full, mask_file)
->>>>>>> 01823508
+        out_path_full = Path(out_path_parent).joinpath(dt.strftime("%Y"))
+
+        if input_args['store_temp']:
+                with tempfile.TemporaryDirectory() as tmpdirname:
+                    in_data = build_input_collection(dt, Path(tmpdirname))
+                    mask_file = str(in_data.pop('mask_file'))
+                    LOG.debug("Mask File {}".format(mask_file))
+                    out_list = make_merra_one_day(in_data, out_path_full, mask_file)
+        else:
+            base_path=Path(input_args['base_path'])
+            base_path.mkdir(parents=True, exist_ok=True)
+            in_data = build_input_collection(dt, base_path)
+            mask_file = str(in_data.pop('mask_file'))
+            LOG.debug("Mask File {}".format(mask_file))
+            out_list = make_merra_one_day(in_data, out_path_full, mask_file)