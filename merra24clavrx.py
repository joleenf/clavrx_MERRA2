# -*- coding: utf-8 -*-
"""Module to convert MERRA2 re-analysis data to hdf files for use in CLAVR-x.

usage: merra24clavrx.py [-h] [-e end_date] [-t | -i [INPUT_PATH]] [-d [BASE_PATH]] [-v] start_date

Retrieve merra2 data from GES DISC and process for clavrx input.

positional arguments:
  start_date            Desired processing date as YYYYMMDD

optional arguments:
  -h, --help            show this help message and exit
  -e end_date, --end_date end_date
                        End date as YYYYMMDD not needed when processing one date.
                        (default: None)
  -t, --tmp             Use to store downloaded input files in a temporary location.
                        (default: False)
  -i [INPUT_PATH], --input [INPUT_PATH]
                        Data Input path (in absence of -t/--tmp flag) year/year_month_day
                        subdirs append to path. (default: /apollo/cloud/Ancil_Data/
                        clavrx_ancil_data/dynamic/merra2/)
  -d [BASE_PATH], --base_dir [BASE_PATH]
                        Parent path used final location year subdirectory appends to this path.
                        (default: /apollo/cloud/Ancil_Data/clavrx_ancil_data/dynamic/merra2/)
  -v, --verbose         each occurrence increases verbosity 1 level through
                        CRITICAL-ERROR-WARNING-INFO-DEBUG (default: 0)

"""

import logging
import os
import subprocess
import sys
import tempfile
from argparse import ArgumentDefaultsHelpFormatter, ArgumentParser
from pathlib import Path

try:
    from datetime import datetime, timedelta
    from typing import Dict, Optional, TypedDict, Union

    import numpy as np
    from netCDF4 import Dataset, num2date
    from pandas import date_range
    from pyhdf.SD import SD, SDC
except ImportError as e:
    print("Import Error {}".format(e))
    print("Type:  conda activate merra2_clavrx")
    sys.exit(1)

np.seterr(all="ignore")

LOG = logging.getLogger(__name__)

COMPRESSION_LEVEL = 6  # 6 is the gzip default; 9 is best/slowest/smallest file
Q_ARR = [0, 0.25, 0.5, 0.75, 1.0]

# this is trimmed to the top CFSR level (i.e., exclude higher than 10hPa)
LEVELS = [1000, 975, 950, 925, 900, 875, 850, 825, 800, 775, 750, 725, 700,
          650, 600, 550, 500, 450, 400, 350, 300, 250, 200, 150, 100, 70, 50, 40,
          30, 20, 10, 7, 5, 4, 3, 2, 1, 0.7, 0.5, 0.4, 0.3, 0.1]  # [hPa]

TOP_LEVEL = 10  # [hPa] This is the highest CFSR level, trim anything higher.
CLAVRX_FILL = 9.999e20

OUT_PATH_PARENT = "/apollo/cloud/Ancil_Data/clavrx_ancil_data/dynamic/merra2/"


def no_conversion(a):
    """Do not convert this data."""
    return a


def fill_bad(a):
    """Fill bad values with np.nan."""
    return a * np.nan


# the merra4clavrx rosetta stone one key for each output var
OUTPUT_VARS_ROSETTA = {
    # --- data vars from 'inst6_3d_(ana)_Np'
    "MSL pressure": {
        "in_file": "ana",
        "in_varname": "SLP",
        "out_units": "hPa",
        "units_fn": lambda a: a / 100.0,  # scale factor for Pa --> hPa
        "ndims_out": 2,
    },
    "temperature": {
        "in_file": "ana",
        "in_varname": "T",
        "out_units": "K",
        "units_fn": no_conversion,
        "ndims_out": 3,
    },
    "surface pressure": {
        "in_file": "ana",
        "in_varname": "PS",
        "out_units": "hPa",
        "units_fn": lambda a: a / 100.0,  # scale factor for Pa --> hPa
        "ndims_out": 2,
    },
    "height": {
        "in_file": "ana",
        "in_varname": "H",
        "out_units": "km",
        "units_fn": lambda a: a / 1000.0,  # scale factor for m --> km
        "ndims_out": 3,
    },
    "u-wind": {
        "in_file": "ana",
        "in_varname": "U",
        "out_units": "m/s",
        "units_fn": no_conversion,
        "ndims_out": 3,
    },
    "v-wind": {
        "in_file": "ana",
        "in_varname": "V",
        "out_units": "m/s",
        "units_fn": no_conversion,
        "ndims_out": 3,
    },
    "rh": {
        "in_file": "ana",
        "in_varname": "QV",
        "out_units": "%",
        "units_fn": None,  # special case due to add'l inputs
        "ndims_out": 3,
    },
    "total ozone": {
        "in_file": "ana",
        "in_varname": "O3",
        "out_units": "Dobson",
        "units_fn": None,  # special case due to add'l inputs
        "ndims_out": 2,
    },
    "o3mr": {
        "in_file": "ana",
        "in_varname": "O3",
        "out_units": "kg/kg",
        "units_fn": no_conversion,
        "ndims_out": 3,
    },
    # --- data vars from 'tavg1_2d_(slv)_Nx'
    "tropopause pressure": {
        "in_file": "slv",
        "in_varname": "TROPPT",
        "out_units": "hPa",
        "units_fn": lambda a: a / 100.0,  # scale factor for Pa --> hPa
        "ndims_out": 2,
    },
    "tropopause temperature": {
        "in_file": "slv",
        "in_varname": "TROPT",
        "out_units": "K",
        "units_fn": no_conversion,
        "ndims_out": 2,
    },
    "u-wind at sigma=0.995": {  # not actually exactly sigma=0.995???
        "in_file": "slv",
        "in_varname": "U10M",
        "out_units": "m/s",
        "units_fn": no_conversion,
        "ndims_out": 2,
    },
    "v-wind at sigma=0.995": {  # not actually exactly sigma=0.995???
        "in_file": "slv",
        "in_varname": "V10M",
        "out_units": "m/s",
        "units_fn": no_conversion,
        "ndims_out": 2,
    },
    "surface temperature": {  # XXX confirm skin temp is correct choice for 'surface temperature'
        "in_file": "slv",
        "in_varname": "TS",
        "out_units": "K",
        "units_fn": no_conversion,
        "ndims_out": 2,
    },
    "temperature at sigma=0.995": {  # not actually exactly sigma=0.995???
        "in_file": "slv",
        "in_varname": "T10M",
        "out_units": "K",
        "units_fn": no_conversion,
        "ndims_out": 2,
    },
    "rh at sigma=0.995": {  # not actually exactly sigma=0.995???
        "in_file": "slv",
        "in_varname": "QV10M",
        "out_units": "%",
        "units_fn": fill_bad,  # XXX how to get p at sigma=0.995 for RH conversion?
        "ndims_out": 2,
    },
    "u-wind at 50M": {  # not actually exactly sigma=0.995???
        "in_file": "slv",
        "in_varname": "U50M",
        "out_units": "m/s",
        "units_fn": no_conversion,
        "ndims_out": 2,
    },
    "v-wind at 50M": {  # not actually exactly sigma=0.995???
        "in_file": "slv",
        "in_varname": "V50M",
        "out_units": "m/s",
        "units_fn": no_conversion,
        "ndims_out": 2,
    },
    # --- data vars from 'tavg1_2d_(flx)_Nx'
    "planetary boundary layer height": {
        "in_file": "flx",
        "in_varname": "PBLH",
        "out_units": "km",
        "units_fn": lambda a: a / 1000.0,  # scale factor for m --> km
        "ndims_out": 2,
    },
    "ice fraction": {
        "in_file": "flx",
        "in_varname": "FRSEAICE",
        "out_units": "none",
        "units_fn": no_conversion,
        "ndims_out": 2,
    },
    # --- data vars from 'tavg1_2d_(lnd)_Nx'
    "water equivalent snow depth": {
        "in_file": "lnd",
        "in_varname": "SNOMAS",
        "out_units": "kg/m^2",
        "units_fn": no_conversion,  # special case in do_conversion will set fill values to zero
        "ndims_out": 2,
    },
    # --- data vars from 'inst3_3d_(asm)_Np'
    "clwmr": {
        "in_file": "asm3d",
        "in_varname": "QL",
        "out_units": "kg/kg",
        "units_fn": no_conversion,
        "ndims_out": 3,
    },
    "cloud ice water mixing ratio": {
        "in_file": "asm3d",
        "in_varname": "QI",
        "out_units": "kg/kg",
        "units_fn": no_conversion,
        "ndims_out": 3,
    },
    # --- data vars from 'inst1_2d_(asm)_Nx'
    "total precipitable water": {
        "in_file": "asm2d",
        "in_varname": "TQV",
        "out_units": "cm",
        "units_fn": lambda a: a / 10.0,  # scale factor for kg/m^2 (mm) --> cm
        "ndims_out": 2,
    },
    # --- data vars from 'tavg1_2d_(rad)_Nx'
    "total cloud fraction": {
        "in_file": "rad",
        "in_varname": "CLDTOT",
        "out_units": "none",
        "units_fn": no_conversion,
        "ndims_out": 2,
    },
    # --- geoloc vars from 'ana'
    "lon": {
        "in_file": "ana",
        "in_varname": "lon",
        "out_units": None,
        "units_fn": no_conversion,
        "ndims_out": 1,
    },
    "lat": {
        "in_file": "ana",
        "in_varname": "lat",
        "out_units": None,
        "units_fn": no_conversion,
        "ndims_out": 1,
    },
    "pressure levels": {
        "in_file": "ana",
        "in_varname": "lev",
        "out_units": "hPa",
        "units_fn": no_conversion,
        "ndims_out": 1,
    },
    #  level is needed for 3D variable in python and McV,
    "level": {
        "in_file": "ana",
        "in_varname": "lev",
        "out_units": "hPa",
        "units_fn": no_conversion,  # yes this is indeed correct.
        "ndims_out": 1,
    },
}


class CommandLineMapping(TypedDict):
    """Type hints for result of the argparse parsing."""

    start_date: str
    end_date: Optional[str]
    store_temp: bool
    base_path: str
    input_path: str


class MerraConversion(object):
    """MerraConversion Handles Reading Data and Output Setup."""

    def __init__(
        self,
        nc_dataset,
        in_name,
        out_name,
        out_units,
        units_fn,
        ndims_out,
        time_ind,
    ):
        """Based on variable, adjust shape, apply fill and determine dtype."""
        self.nc_dataset = nc_dataset
        self.in_name = in_name
        self.out_name = out_name
        self.out_units = out_units
        # this function will be applied to data for units conversion
        self.units_fn = units_fn
        self.ndims_out = ndims_out
        self.time_ind = time_ind

        self.data = self._get_data
        self.data_sd_type = self._create_output_dtype
        self.shape = self._modify_shape

    def __repr__(self):
        """Report the name conversion when creating this object."""
        return "Input name {} ==> Output Name: {}".format(self.in_name, self.out_name)

    def __getitem__(self, item):
        """Access data in the NetCDF dataset variable by variable key."""
        return self.nc_dataset.variables[item]

    @property
    def _get_data(self):
        """Get data and based on dimensions reorder axes, truncate TOA, apply fill."""
        data = np.ma.getdata(self[self.in_name])
        self.fill = data.get_fill_value()

        data = np.asarray(data)

        if self.in_name == "lev" and len(data) != 42:
            # insurance policy while levels are hard-coded in unit conversion fn's
            # also is expected based on data documentation:
            # https://gmao.gsfc.nasa.gov/pubs/docs/Bosilovich785.pdf
            raise ValueError(
                "Incorrect number of levels {} rather than 42.".format(len(data))
            )

        ndims_in = len(data.shape)
        if ndims_in == 3:
            # note, vars w/ 3 spatial dims will be 4d due to time
            data = data[self.time_ind]
        if ndims_in == 4:
            data = data[self.time_ind]
            data = _trim_toa(data)

        # apply special cases
        if self.out_name in ["pressure levels", "level"]:
            # trim to top CFSR level
            data = data[0: len(LEVELS)].astype(np.float32)
            data = np.flipud(data)  # clavr-x needs toa->surface
        elif self.out_name == "lon":
            tmp = np.copy(data)
            halfway = data.shape[0] // 2
            data = np.r_[tmp[halfway:], tmp[:halfway]]
        else:
            pass

        if self.fill is not None:
            if self.out_name == "water equivalent snow depth":
                #  Special case: set snow depth missing values to 0 matching CFSR behavoir.
                data = np.where(data == self.fill, 0.0, data)
            else:
                data = np.where(data == self.fill, np.nan, data)

        return data

    @property
    def _create_output_dtype(self):
        """Convert between string and the equivalent SD.<DTYPE>."""
        nc4_dtype = self.data.dtype
        if (nc4_dtype == "single") | (nc4_dtype == "float32"):
            sd_dtype = SDC.FLOAT32
        elif (nc4_dtype == "double") | (nc4_dtype == "float64"):
            sd_dtype = SDC.FLOAT64
        elif nc4_dtype == "uint32":
            sd_dtype = SDC.UINT32
        elif nc4_dtype == "int32":
            sd_dtype = SDC.INT32
        elif nc4_dtype == "uint16":
            sd_dtype = SDC.UINT16
        elif nc4_dtype == "int16":
            sd_dtype = SDC.INT16
        elif nc4_dtype == "int8":
            sd_dtype = SDC.INT8
        elif nc4_dtype == "char":
            sd_dtype = SDC.CHAR
        else:
            raise ValueError("UNSUPPORTED NC4 DTYPE FOUND:", nc4_dtype)

        if self.out_name in ["pressure levels", "level"]:
            sd_dtype = SDC.FLOAT32  # don't want double

        return sd_dtype

    @property
    def _modify_shape(self):
        """Modify shape based on output characteristics."""
        if self.out_name == "total ozone" and len(self.data.shape) == 3:
            # b/c we vertically integrate ozone to get dobson units here
            shape = (self.data.shape[1], self.data.shape[2])
        elif self.ndims_out == 3:
            # clavr-x needs level to be the last dim
            shape = (self.data.shape[1], self.data.shape[2], self.data.shape[0])
        else:
            shape = self.data.shape

        return shape

    def update_output(self, sd, in_file_short_value, data_array):
        """Finalize output variables."""
        ndims = self.ndims_out
        out_fill = self.fill

        out_sds = sd["out"].create(self.out_name, self.data_sd_type, self.shape)
        out_sds.setcompress(SDC.COMP_DEFLATE, value=COMPRESSION_LEVEL)
        self.set_dim_names(out_sds)
        if self.out_name == "lon":
            out_sds.set(_reshape(data_array, self.ndims_out, None))
        else:
            if self.out_name == "rh":
                new = _refill(_reshape(data_array, ndims, out_fill), out_fill)
                out_sds.set(new)
            else:
                out_sds.set(_refill(_reshape(data_array, ndims, out_fill), out_fill))

        out_sds.setfillvalue(CLAVRX_FILL)
        if self.out_units is not None:
            out_sds.units = self.out_units

        if "units" in self.nc_dataset.variables[self.in_name].ncattrs():
            u = " in [" + self.nc_dataset.variables[self.in_name].units + "]"
        else:
            u = ""
        out_sds.source_data = ("MERRA->" + in_file_short_value + "->" + self.in_name + u)
        out_sds.long_name = (self.nc_dataset.
                             variables[self.in_name].long_name)
        out_sds.endaccess()

    def set_dim_names(self, out_sds):
        """Set dimension names in hdf file."""
        if self.in_name == "lat" or self.in_name == "latitude":
            out_sds.dim(0).setname("lat")
        elif self.in_name == "lon" or self.in_name == "longitude":
            out_sds.dim(0).setname("lon")
        elif self.in_name == "lev" or self.in_name == "level":
            out_sds.dim(0).setname("level")
        elif self.ndims_out == 2:
            out_sds.dim(0).setname("lat")
            out_sds.dim(1).setname("lon")
        elif self.ndims_out == 3:
            out_sds.dim(0).setname("lat")
            out_sds.dim(1).setname("lon")
            out_sds.dim(2).setname("level")
        else:
            raise ValueError("unsupported dimensionality")

        return out_sds


def qv_to_rh(qv, t, ps=None):
    """Convert Specific Humidity [kg/kg] -> relative humidity [%]."""
    # See Petty Atmos. Thermo. 4.41 (p. 65), 8.1 (p. 140), 8.18 (p. 147)
    levels = map(lambda a: a * 100.0, LEVELS)  # [hPa] -> [Pa]

    # Saturation vapor pressure:
    #  http://faculty.eas.ualberta.ca/jdwilson/EAS372_13/Vomel_CIRES_satvpformulae.html
    # >273.16: w.r.t liquid water
    # 253.16 < T < 273.16: weighted interpolation of water / ice
    # < 253.16: w.r.t ice
    mix_lo = 253.16
    mix_hi = 273.16
    mix_ind = (t > mix_lo) & (t < mix_hi)
    ice_ind = t <= mix_lo
    es_wmo = 10.0 ** (10.79574 * (1. - 273.16 / t)
                      - 5.02800 * np.log10(t / 273.16)
                      + 1.50475 * 10. ** -4. * (1. - 10. ** (-8.2969 * (t / 273.16 - 1)))
                      + 0.42873 * 10. ** -3. * (10. ** (4.76955 * (1 - 273.16 / t)) - 1.)
                      + 0.78614) * 100.0  # [Pa]
    es_tot = es_wmo.copy()
    ei_gg = (
        10.0 ** (
            -9.09718 * (273.16 / t - 1.0)
            - 3.56654 * np.log10(273.16 / t)
            + 0.876793 * (1.0 - t / 273.16)
            + np.log10(6.1071)
        ) * 100.0)  # [Pa]
    es_tot[ice_ind] = ei_gg[ice_ind]
    liq_weight = (t - mix_lo) / (mix_hi - mix_lo)
    ice_weight = (mix_hi - t) / (mix_hi - mix_lo)
    emix = ice_weight * ei_gg + liq_weight * es_wmo
    es_tot[mix_ind] = emix[mix_ind]

    # Vapor pressure e, to "a good approximation":
    # e = qv / 0.622 # still need to multiply by pressure @ each level
    # or, using unapproximated form:
    vapor_pressure = 1.0 / (
        0.622 / qv + (1.0 - 0.622)
    )  # still need to multiply by pressure @ each level
    if ps is None:
        # 3D RH field
        for i, lev in enumerate(levels):
            # already cut out time dim
            vapor_pressure[i, :, :] = vapor_pressure[i, :, :] * lev
    else:
        # RH @ 10m: multiply by surface pressure
        vapor_pressure = vapor_pressure * ps
    rh = vapor_pressure / es_tot * 100.0  # relative humidity [%]
    rh[rh > 100.0] = 100.0  # clamp to 100% to mimic CFSR
    return rh


def kgkg_to_dobson(data):
    """Convert Ozone mixing ratio in [kg/kg] to dobson units."""
<<<<<<< HEAD
    du = 2.69e16
    g = 9.8
=======
    dobson_unit_conversion = 2.69e16
    gravity = 9.8
>>>>>>> 2b9f482d
    av = 6.02e23
    mq = 0.048
    md = 0.028966
    const = 0.01 * av / (gravity * md)
    nlevels = data.shape[0]
    total = np.zeros(data[0].shape).astype("float32")
    for j in range(1, nlevels):
        mmr_j = data[j]
        mmr_j_1 = data[j - 1]
        good_j = np.logical_not(np.isnan(mmr_j))
        good_j_1 = np.logical_not(np.isnan(mmr_j_1))
        good = good_j & good_j_1
        vmr_j = mmr_j * md / mq
        vmr_j_1 = mmr_j_1 * md / mq
        ppmv = 0.5 * (vmr_j + vmr_j_1)
        dp = LEVELS[j - 1] - LEVELS[j]
        dobs_layer = ppmv * dp * const / dobson_unit_conversion
        total[good] = total[good] + dobs_layer[good]
    return total


def total_ozone(data, fill_value):
    """Return total ozone in dobson units."""
    dobson = kgkg_to_dobson(data)
    dobson[np.isnan(dobson)] = fill_value

    return dobson


def rh_at_sigma(temp10m, sfc_pressure, sfc_pressure_fill, data):
    """Calculate the rh at sigma using 10m fields."""
    temp_k = temp10m  # temperature in [K] (Y, X) not in (time, Y, X)

    # pressure in [Pa]
    sfc_pressure[sfc_pressure == sfc_pressure_fill] = np.nan

    rh_sigma = qv_to_rh(data, temp_k, ps=sfc_pressure)
    rh_sigma[np.isnan(rh_sigma)] = sfc_pressure_fill

    return rh_sigma


def apply_conversion(units_fn, data, fill):
    """Apply fill to converted data after function."""
    converted = data.copy()
    converted = units_fn(converted)

    if np.isnan(data).any():
        converted[np.isnan(data)] = fill

    return converted


def _reshape(data, ndims_out, fill):
    """Make MERRA look like CFSR.

    * Convert array dimensions of (level, lat, lon) to (lat, lon, level)
    * CFSR fields are continuous but MERRA below-ground values are set to fill.
    * CFSR starts at 0 deg lon but merra starts at -180.
    """
    if ndims_out in (2, 3):
        data = _shift_lon(data)

    if ndims_out == 3:
        # do extrapolation before reshape (depends on a certain dimensionality/ordering)
        data = _extrapolate_below_sfc(data, fill)
        data = np.swapaxes(data, 0, 2)
        data = np.swapaxes(data, 0, 1)
        data = data[:, :, ::-1]  # clavr-x needs toa->surface not surface->toa
    return data


def _refill(data, old_fill):
    """Assumes CLAVRx fill value instead of variable attribute."""
    if (data.dtype == np.float32) or (data.dtype == np.float64):
        if np.isnan(data).any():
            data[np.isnan(data)] = CLAVRX_FILL
        data[data == old_fill] = CLAVRX_FILL
    return data


def _shift_lon_2d(data):
    """Assume dims are 2d and (lat, lon)."""
    nlon = data.shape[1]
    halfway = nlon // 2
    tmp = data.copy()
    data[:, 0:halfway] = tmp[:, halfway:]
    data[:, halfway:] = tmp[:, 0:halfway]
    return data


def _shift_lon(data):
    """Make lon start at 0deg instead of -180.

    Assume dims are (level, lat, lon) or (lat, lon)
    """
    if len(data.shape) == 3:
        for l_ind in np.arange(data.shape[0]):
            data[l_ind] = _shift_lon_2d(data[l_ind])
    elif len(data.shape) == 2:
        data = _shift_lon_2d(data)
    return data


def _extrapolate_below_sfc(t, fill):
    """Set below ground fill values to lowest good value instead of exptrapolation.

    Major difference between CFSR and MERRA is that CFSR extrapolates
    below ground and MERRA sets to fill. For now,
    """
    # Algorithm: For each pair of horizontal indices, find lowest vertical index
    #            that is not CLAVRX_FILL. Use this data value to fill in missing
    #            values down to bottom index.
    lowest_good = t[0] * 0.0 + fill
    lowest_good_ind = np.zeros(lowest_good.shape, dtype=np.int64)
    for l_ind in np.arange(t.shape[0]):
        t_at_l = t[l_ind]
        t_at_l_good = t_at_l != fill
        replace = t_at_l_good & (lowest_good == fill)
        lowest_good[replace] = t_at_l[replace]
        lowest_good_ind[replace] = l_ind

    for l_ind in np.arange(t.shape[0]):
        t_at_l = t[l_ind]
        # Limit extrapolation to bins below lowest good bin:
        t_at_l_bad = (t_at_l == fill) & (l_ind < lowest_good_ind)
        t_at_l[t_at_l_bad] = lowest_good[t_at_l_bad]

    return t


def _merra_land_mask(data: np.ndarray, mask_sd: Dataset) -> np.ndarray:
    """Convert fractional merra land mask to 1=land 0=ocean.

    use FRLANDICE so antarctica and greenland get included.
    :rtype: np.ndarray
    """
    frlandice = mask_sd.variables["FRLANDICE"][0]  # 0th time index
    data = frlandice + data
    return data > 0.25


def _hack_snow(data: np.ndarray, mask_sd: Dataset) -> np.ndarray:
    """Force greenland/antarctica to be snowy like CFSR."""
    # Special case: set snow depth missing values to match CFSR behavior.
    frlandice = mask_sd.variables["FRLANDICE"][0]  # 0th time index
    data[frlandice > 0.25] = 100.0
    return data


def _trim_toa(data: np.ndarray) -> np.ndarray:
    """Trim the top of the atmosphere."""
    if len(data.shape) != 3:
        LOG.warning("Warning: why did you run _trim_toa on a non-3d var?")
    # at this point (before _reshape), data should be (level, lat, lon) and
    # the level dim should be ordered surface -> toa
    return data[0:len(LEVELS), :, :]


def get_common_time(datasets: Dict[str, Dataset]):
    """Find common start time among the input datasets."""
    # --- build a list of all times in all input files
    dataset_times = dict()
    time_set = dict()
    for ds_key in datasets.keys():
        dataset_times[ds_key] = []
        time_set[ds_key] = set()
        if "time" in datasets[ds_key].variables.keys():
            t_sds = datasets[ds_key].variables["time"]
            t_units = t_sds.units  # fmt "minutes since %Y-%m-%d %H:%M:%S"
            base_time = datetime.strptime(
                t_units + " UTC", "minutes since %Y-%m-%d %H:%M:%S %Z"
            )
            # A non-zero time_hack_offset = base_time.minute
            time_hack_offset = base_time.minute
        else:
            raise ValueError("Couldn't find time coordinate in this file")
        for (i, t) in enumerate(t_sds):
            # format %y doesn't work with gregorian time.
            analysis_time = (num2date(t, t_units, only_use_python_datetimes=True,
                                      only_use_cftime_datetimes=False))
            if analysis_time.minute == time_hack_offset:
                # total hack to deal with non-analysis products being on the half-hour
                analysis_time = analysis_time - \
                                timedelta(minutes=time_hack_offset)
            # This is just to get the index for a given timestamp later:
            dataset_times[ds_key].append((i, analysis_time))
            time_set[ds_key].add(analysis_time)
    # find set of time common to all input files
    ds_common_times = (
        time_set["ana"]
        & time_set["flx"]
        & time_set["slv"]
        & time_set["lnd"]
        & time_set["asm3d"]
        & time_set["asm2d"]
        & time_set["rad"]
    )

    # if we don't have 4 common times something is probably terribly wrong
    if len(ds_common_times) != 4:
        raise ValueError("Input files have not produced common times")

    return dataset_times, ds_common_times


def make_merra_one_day(in_files: Dict[str, Path], out_dir: Path):
    """Read input, parse times, and run conversion on one day at a time."""
    mask_fn = str(in_files.pop("mask_file"))
    merra_sd = dict()
    for file_name_key in in_files.keys():
        merra_sd[file_name_key] = Dataset(in_files[file_name_key])
    merra_sd["mask"] = Dataset(mask_fn)

    times, common_times = get_common_time(merra_sd)

    out_fnames = []
    for out_time in sorted(common_times):
        LOG.info("    working on time: %s", out_time)
        out_fname = str(out_dir.joinpath(out_time.strftime("merra.%y%m%d%H_F000.hdf")))
        LOG.info(out_fname)
        out_fnames.append(out_fname)
        merra_sd["out"] = SD(
            out_fname, SDC.WRITE | SDC.CREATE | SDC.TRUNC
        )  # TRUNC will clobber existing

        # --- determine what time index we want from input files
        time_inds = dict()
        for file_name_key in in_files.keys():
            # Get the index for the current timestamp:
            time_inds[file_name_key] = [i for (i, t) in times[file_name_key] if t == out_time][0]

        # --- prepare input data variables
        output_vars = dict()
        for out_key, rsk in OUTPUT_VARS_ROSETTA.items():
            LOG.info("Get data from %s for %s", rsk["in_file"], rsk["in_varname"])
            output_vars[out_key] = MerraConversion(
                merra_sd[rsk["in_file"]],
                rsk["in_varname"],
                out_key,
                rsk["out_units"],
                rsk["units_fn"],
                rsk["ndims_out"],
                time_inds[rsk["in_file"]],
            )
        # to insure that all the variables are filled before
        # attempting the data conversions,
        # read all the output_vars and then convert before
        # setting the hdf variables out.
        for out_key, rsk in OUTPUT_VARS_ROSETTA.items():
            var_fill = output_vars[out_key].fill
            out_data = output_vars[out_key].data
            if out_key == "total ozone":
                out_data = total_ozone(out_data, var_fill)
            elif out_key == "rh":
                out_data = qv_to_rh(out_data,
                                    output_vars["temperature"].data)
                out_data[np.isnan(out_data)] = output_vars[
                    "temperature"
                ].fill  # keep to match original code
            elif out_key == "rh at sigma=0.995":
                temp_t10m = output_vars["temperature at sigma=0.995"].data
                LOG.info("Get data from slv for rh at sigma=0.995")
                ps_pa = MerraConversion(
                    merra_sd["slv"],
                    "PS",
                    "surface pressure at sigma=0.995",
                    "hPa",
                    None,
                    2,
                    output_vars[out_key].time_ind,
                ).data
                out_data = rh_at_sigma(temp_t10m, ps_pa,
                                       var_fill, out_data)
            elif out_key == "water equivalent snow depth":
                out_data = _hack_snow(out_data, merra_sd["mask"])
            else:
                out_data = apply_conversion(
                    output_vars[out_key].units_fn, out_data, var_fill
                )

            output_vars[out_key].update_output(merra_sd, rsk["in_file"], out_data)

        # --- handle surface height and static land mask
        # from constants (mask_fn) (no time dependence)
        # lambda geopotential (m^2 s^-2) => height h/(1000.*g)
        LOG.info("Get data from mask for surface height")
        geopotential_height = MerraConversion(
            merra_sd["mask"],
            "PHIS",
            "surface height",
            "km",
            lambda a: a / 9806.6,
            2,
            0,
        )
        out_data = apply_conversion(geopotential_height.units_fn,
                                    geopotential_height.data,
                                    geopotential_height.fill)
        geopotential_height.update_output(merra_sd, "mask", out_data)

        LOG.info("Get data from mask for land mask")
        land_mask = MerraConversion(
            merra_sd["mask"],
            "FRLAND",
            "land mask",
            "1=land, 0=ocean, greenland and antarctica are land",
            _merra_land_mask,
            2,
            0,
        )
        land_mask_calculated = _merra_land_mask(land_mask.data,
                                                merra_sd["mask"])
        land_mask.update_output(merra_sd, "mask", land_mask_calculated)
        # --- handle ice-fraction and land ice-fraction
        # from constants (mask_fn) specially
        # use FRSEAICE (ice-fraction): GFS uses sea-ice fraction
        # as 'ice fraction'. This version of ice-fraction is broken,
        # so it is being shielded from CLAVR-x
        # use with the output name 'FRACI' until this gets figured out.
        sea_ice_fraction = MerraConversion(
            merra_sd["mask"],
            "FRACI",
            "FRACI",  # see comment "use FRSEAICE (ice-fraction)..."
            "none",
            no_conversion,
            2,
            0,
        )
        sea_ice_fraction.update_output(merra_sd, "mask", sea_ice_fraction.data)
        LOG.info("Get data from mask for land ice fraction.")
        land_ice_fraction = MerraConversion(
            merra_sd["mask"],
            "FRLANDICE",
            "land ice fraction",
            "none",
            no_conversion,
            2,
            0,
        )
        land_ice_fraction.update_output(merra_sd, "mask", land_ice_fraction.data)

        # --- write global attributes
        var = merra_sd["out"].select("temperature")
        nlevel = var.dimensions(full=False)["level"]
        nlat = var.dimensions(full=False)["lat"]
        nlon = var.dimensions(full=False)["lon"]
        setattr(merra_sd["out"], "NUMBER OF LATITUDES", nlat)
        setattr(merra_sd["out"], "NUMBER OF LONGITUDES", nlon)
        setattr(merra_sd["out"], "NUMBER OF PRESSURE LEVELS", nlevel)
        setattr(merra_sd["out"], "NUMBER OF O3MR LEVELS", nlevel)
        setattr(merra_sd["out"], "NUMBER OF RH LEVELS", nlevel)
        setattr(merra_sd["out"], "NUMBER OF CLWMR LEVELS", nlevel)
        lat = merra_sd["out"].select("lat")
        lon = merra_sd["out"].select("lon")
        attr = merra_sd["out"].attr("LATITUDE RESOLUTION")
        attr.set(SDC.FLOAT32, lat.get()[1] - lat.get()[0])
        attr = merra_sd["out"].attr("LONGITUDE RESOLUTION")
        attr.set(SDC.FLOAT32, lon.get()[1] - lon.get()[0])
        attr = merra_sd["out"].attr("FIRST LATITUDE")
        attr.set(SDC.FLOAT32, lat.get()[0])
        attr = merra_sd["out"].attr("FIRST LONGITUDE")
        attr.set(SDC.FLOAT32, lon.get()[0])
        setattr(
            merra_sd["out"], "GRIB TYPE", "not applicable"
        )
        setattr(merra_sd["out"],
                "3D ARRAY ORDER", "ZXY")  # XXX is this true here?
        setattr(merra_sd["out"],
                "MERRA STREAM",
                "{}".format(merra_sd["ana"].GranuleID.split(".")[0]))
        setattr(merra_sd["out"], "MERRA History",
                "{}".format(merra_sd["ana"].History))
        [a.endaccess() for a in [var, lat, lon]]

        merra_sd["out"].end()

    return out_fnames


def download_data(inpath: Union[str, Path], file_glob: str,
                  file_type: str, get_date: datetime) -> Path:
    """Download data with wget scripts if needed."""
    inpath.mkdir(parents=True, exist_ok=True)
    LOG.info("Current In path is %s looking for %s", inpath, file_glob)
    file_list = list(inpath.glob(file_glob))
    if len(file_list) == 0:
        script_dir = os.path.dirname(os.path.abspath(__file__))
        script_name = os.path.join(script_dir, "scripts", "wget_all.sh")
        cmd = [
            "sh",
            script_name,
            "-w",
            inpath.parent,
            "-k",
            file_type,
            get_date.strftime("%Y %m %d"),
        ]
        try:
            proc = subprocess.run(cmd, text=True, check=True)
            if proc.returncode != 0:
                LOG.info(proc.stdout)
                LOG.error(proc.stderr)
        except subprocess.CalledProcessError as proc_error_noted:
            raise subprocess.CalledProcessError from proc_error_noted

        file_list = list(inpath.glob(file_glob))

        if len(file_list) == 0:
            raise FileNotFoundError("%s not found at %s.", file_glob, inpath)

    return file_list[0]


def build_input_collection(desired_date: datetime,
                           in_path: Path) -> Dict[str, Path]:
    """Use datetime to build input file collection."""
    date_str_arg = desired_date.strftime("%Y%m%d")
    # BTH: Define mask_file here
    mask_fn = download_data(
        in_path.joinpath("2d_ctm"),
        f"MERRA2_101.const_2d_ctm_Nx.{date_str_arg}.nc4",
        "const_2d_ctm_Nx",
        desired_date,
    )
    LOG.info("Processing date: %s", desired_date.strftime("%Y-%m-%d"))

    in_files = {
        "ana": download_data(
            in_path.joinpath("3d_ana"),
            f"MERRA2*ana_Np.{date_str_arg}.nc4",
            "inst6_3d_ana_Np",
            desired_date,
        ),
        "flx": download_data(
            in_path.joinpath("2d_flx"),
            f"MERRA2*flx_Nx.{date_str_arg}.nc4",
            "tavg1_2d_flx_Nx",
            desired_date,
        ),
        "slv": download_data(
            in_path.joinpath("2d_slv"),
            f"MERRA2*slv_Nx.{date_str_arg}.nc4",
            "tavg1_2d_slv_Nx",
            desired_date,
        ),
        "lnd": download_data(
            in_path.joinpath("2d_lnd"),
            f"MERRA2*lnd_Nx.{date_str_arg}.nc4",
            "tavg1_2d_lnd_Nx",
            desired_date,
        ),
        "asm3d": download_data(
            in_path.joinpath("3d_asm"),
            f"MERRA2*asm_Np.{date_str_arg}.nc4",
            "inst3_3d_asm_Np",
            desired_date,
        ),
        "asm2d": download_data(
            in_path.joinpath("2d_asm"),
            f"MERRA2*asm_Nx.{date_str_arg}.nc4",
            "inst1_2d_asm_Nx",
            desired_date,
        ),
        "rad": download_data(
            in_path.joinpath("2d_rad"),
            f"MERRA2*rad_Nx.{date_str_arg}.nc4",
            "tavg1_2d_rad_Nx",
            desired_date,
        ),
        "mask_file": mask_fn,
    }
    return in_files


def process_merra(base_path=None, input_path=None, start_date=None,
                  end_date=None, store_temp=False) -> None:
    """Build base path, determine data collection and call merra processing."""
    out_path_parent = base_path
    try:
        start_dt = datetime.strptime(start_date, "%Y%m%d")
    except ValueError:
        print("usage:\n    python merra4clavrx.py 20090101")
        sys.exit()

    if end_date is not None:
        end_dt = datetime.strptime(end_date, "%Y%m%d")
    else:
        end_dt = start_dt

    for dt in date_range(start_dt, end_dt, freq="D"):
        year = dt.strftime("%Y")
        year_month_day = dt.strftime("%Y_%m_%d")
        out_path_full = Path(out_path_parent).joinpath(year)

        try:
            out_path_full.mkdir(parents=True, exist_ok=True)
        except OSError as os_err_noted:
            raise OSError("Enter valid directory with -d flag") from os_err_noted

        if store_temp:
            with tempfile.TemporaryDirectory() as tmp_dir_name:
                in_data = build_input_collection(dt, Path(tmp_dir_name))
                out_list = make_merra_one_day(in_data,
                                              out_path_full)
                LOG.info(", ".join(map(str, out_list)))
        else:
            input_path = Path(input_path).joinpath(year, year_month_day)
            input_path.mkdir(parents=True, exist_ok=True)
            in_data = build_input_collection(dt, input_path)
            out_list = make_merra_one_day(in_data, out_path_full)
            LOG.info(", ".join(map(str, out_list)))


def argument_parser() -> CommandLineMapping:
    """Parse command line for merra24clavrx.py."""
    parse_desc = """\nRetrieve merra2 data from GES DISC
                    and process for clavrx input."""
    formatter = ArgumentDefaultsHelpFormatter
    parser = ArgumentParser(description=parse_desc, formatter_class=formatter)
    group = parser.add_mutually_exclusive_group()

    parser.add_argument(
        "start_date",
        action="store",
        type=str,
        metavar="start_date",
        help="Desired processing date as YYYYMMDD",
    )
    parser.add_argument(
        "-e",
        "--end_date",
        dest="end_date",
        action="store",
        type=str,
        required=False,
        default=None,
        metavar="end_date",
        help="End date as YYYYMMDD not needed when processing one date.",
    )
    # store_true evaluates to False when flag is not used
    # (flag invokes the store_true action)
    group.add_argument(
        "-t",
        "--tmp",
        dest="store_temp",
        action="store_true",
        help="Use to store downloaded input files in a temporary location.",
    )
    group.add_argument(
        "-i",
        "--input",
        dest="input_path",
        action="store",
        nargs="?",
        type=str,
        required=False,
        default=OUT_PATH_PARENT,
        const=OUT_PATH_PARENT,
        help="Data Input path (in absence of -t/--tmp flag) "
             "year/year_month_day subdirs append to path.",
    )
    parser.add_argument(
        "-d",
        "--base_dir",
        dest="base_path",
        action="store",
        nargs="?",
        type=str,
        required=False,
        default=OUT_PATH_PARENT,
        const=OUT_PATH_PARENT,
        help="Parent path used final location year subdirectory "
             "appends to this path.",
    )
    parser.add_argument(
        "-v",
        "--verbose",
        dest="verbosity",
        action="count",
        default=0,
        help="each occurrence increases verbosity 1 level through "
             "CRITICAL-ERROR-WARNING-INFO-DEBUG",
    )

    args = vars(parser.parse_args())
    verbosity = args.pop("verbosity", None)

    levels = [
        logging.CRITICAL,
        logging.ERROR,
        logging.WARN,
        logging.INFO,
        logging.DEBUG,
    ]
    logging.basicConfig(
        format="%(module)s:%(lineno)d:%(levelname)s:%(message)s",
        level=levels[min(4, verbosity)],
    )

    return args


if __name__ == "__main__":

    parser_args = argument_parser()
    process_merra(**parser_args)<|MERGE_RESOLUTION|>--- conflicted
+++ resolved
@@ -530,13 +530,8 @@
 
 def kgkg_to_dobson(data):
     """Convert Ozone mixing ratio in [kg/kg] to dobson units."""
-<<<<<<< HEAD
-    du = 2.69e16
-    g = 9.8
-=======
     dobson_unit_conversion = 2.69e16
     gravity = 9.8
->>>>>>> 2b9f482d
     av = 6.02e23
     mq = 0.048
     md = 0.028966
