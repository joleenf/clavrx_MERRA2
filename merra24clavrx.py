# -*- coding: utf-8 -*-
"""Module to convert MERRA2 re-analysis data to hdf files for use in CLAVR-x.

usage: merra24clavrx.py [-h] [-e end_date] [-t | -i [INPUT_PATH]] [-d [BASE_PATH]] [-v] start_date

Retrieve merra2 data from GES DISC and process for clavrx input.

positional arguments:
  start_date            Desired processing date as YYYYMMDD

optional arguments:
  -h, --help            show this help message and exit
  -e end_date, --end_date end_date
                        End date as YYYYMMDD not needed when processing one date.
                        (default: None)
  -t, --tmp             Use to store downloaded input files in a temporary location.
                        (default: False)
  -i [INPUT_PATH], --input [INPUT_PATH]
                        Data Input path (in absence of -t/--tmp flag) year/year_month_day
                        subdirs append to path. (default: /apollo/cloud/Ancil_Data/
                        clavrx_ancil_data/dynamic/merra2/)
  -d [BASE_PATH], --base_dir [BASE_PATH]
                        Parent path used final location year subdirectory appends to this path.
                        (default: /apollo/cloud/Ancil_Data/clavrx_ancil_data/dynamic/merra2/)
  -v, --verbose         each occurrence increases verbosity 1 level through
                        CRITICAL-ERROR-WARNING-INFO-DEBUG (default: 0)

"""

import logging
import os
import subprocess
import sys
import tempfile
from argparse import ArgumentDefaultsHelpFormatter, ArgumentParser
from pathlib import Path

import yaml

try:
    from datetime import datetime, timedelta
    from typing import (Callable, Dict, KeysView, List, Optional, Tuple,
                        TypedDict, Union)

    import numpy as np
    from netCDF4 import Dataset, num2date
    from pandas import date_range
    from pyhdf.SD import SD, SDC
except ImportError as e:
    print("Import Error {}".format(e))
    print("Type:  conda activate merra2_clavrx")
    sys.exit(1)

np.seterr(all="ignore")

LOG = logging.getLogger(__name__)

COMPRESSION_LEVEL = 6  # 6 is the gzip default; 9 is best/slowest/smallest fill
TOP_LEVEL = 10  # [hPa] This is the highest CFSR level, trim anything higher.
CLAVRX_FILL = 9.999e20

OUT_PATH_PARENT = "/apollo/cloud/Ancil_Data/clavrx_ancil_data/dynamic/merra2/"

ROOT_DIR = os.path.dirname(os.path.abspath(__file__))

with open(os.path.join(ROOT_DIR, 'yamls', 'MERRA2_vars.yaml'), "r") as yml:
    OUTPUT_VARS_ROSETTA = yaml.load(yml, Loader=yaml.Loader)

levels_listings = OUTPUT_VARS_ROSETTA.pop("defined levels")
LEVELS = levels_listings["hPa_levels"]


class CommandLineMapping(TypedDict):
    """Type hints for result of the argparse parsing."""

    start_date: str
    end_date: Optional[str]
    store_temp: bool
    base_path: str
    input_path: str


class MerraConversion:
    """MerraConversion Handles Reading Data and Output Setup."""

    def __init__(
            self,
            nc_dataset,
            in_name,
            out_name,
            out_units,
            ndims_out,
            time_ind,
    ):
        """Based on variable, adjust shape, apply fill and determine dtype."""
        self.nc_dataset = nc_dataset
        self.in_name = in_name
        self.out_name = out_name
        self.out_units = out_units
        self.ndims_out = ndims_out

        self.fill = self._get_fill
        self.data = self._get_data(time_ind)

    def __repr__(self):
        """Report the name conversion when creating this object."""
        return "Input name {} ==> Output Name: {}".format(self.in_name, self.out_name)

    def __getitem__(self, item):
        """Access data in the NetCDF dataset variable by variable key."""
        return self.nc_dataset.variables[item]

    @property
    def _get_fill(self):
        """Get the fill value of this data."""
        if "_FillValue" in self[self.in_name].ncattrs():
            fill = self[self.in_name].getncattr("_FillValue")
        elif "missing_value" in self[self.in_name].ncattrs():
            fill = self[self.in_name].getncattr("missing_value")
        else:
            fill = None

        return fill

    def _get_data(self, time_ind):
        """Get data and based on dimensions reorder axes, truncate TOA, apply fill."""
        data = np.ma.getdata(self[self.in_name])

        data = np.asarray(data.filled())

        if self.in_name == "lev" and len(data) != 42:
            # insurance policy while levels are hard-coded in unit conversion fn's
            # also is expected based on data documentation:
            # https://gmao.gsfc.nasa.gov/pubs/docs/Bosilovich785.pdf
            raise ValueError(
                "Incorrect number of levels {} rather than 42.".format(len(data))
            )

        ndims_in = len(data.shape)
        if ndims_in == 3:
            # note, vars w/ 3 spatial dims will be 4d due to time
            data = data[time_ind]
        if ndims_in == 4:
            data = data[time_ind]
            data = self._trim_toa(data)

        # apply special cases
        if self.in_name == "lev":
            # trim to top CFSR level
            data = data[0: len(LEVELS)].astype(np.float32)
            data = np.flipud(data)  # clavr-x needs toa->surface
        elif self.in_name == "lon":
            tmp = np.copy(data)
            halfway = data.shape[0] // 2
            data = np.r_[tmp[halfway:], tmp[:halfway]]
        else:
            pass

        if self.fill is not None:
            if self.out_name == "water equivalent snow depth":
                #  Special case: set snow depth missing values to 0 matching CFSR behavoir.
                data[data == self.fill] = 0.0
            else:
                data[data == self.fill] = np.nan

        return data

    @staticmethod
    def _trim_toa(data: np.ndarray) -> np.ndarray:
        """Trim the top of the atmosphere."""
        if len(data.shape) != 3:
            LOG.warning("Warning: why did you run _trim_toa on a non-3d var?")
        # at this point (before _reshape), data should be (level, lat, lon) and
        # the level dim should be ordered surface -> toa
        return data[0:len(LEVELS), :, :]

    @property
    def _create_output_dtype(self):
        """Convert between string and the equivalent SD.<DTYPE>."""
        nc4_dtype = self.data.dtype
        if (nc4_dtype == "single") | (nc4_dtype == "float32"):
            sd_dtype = SDC.FLOAT32
        elif (nc4_dtype == "double") | (nc4_dtype == "float64"):
            sd_dtype = SDC.FLOAT64
        elif nc4_dtype == "uint32":
            sd_dtype = SDC.UINT32
        elif nc4_dtype == "int32":
            sd_dtype = SDC.INT32
        elif nc4_dtype == "uint16":
            sd_dtype = SDC.UINT16
        elif nc4_dtype == "int16":
            sd_dtype = SDC.INT16
        elif nc4_dtype == "int8":
            sd_dtype = SDC.INT8
        elif nc4_dtype == "char":
            sd_dtype = SDC.CHAR
        else:
            raise ValueError("UNSUPPORTED NC4 DTYPE FOUND:", nc4_dtype)

        if self.out_name in ["pressure levels", "level"]:
            sd_dtype = SDC.FLOAT32  # don't want double

        return sd_dtype

    def _modify_shape(self):
        """Modify shape based on output characteristics."""
        if self.out_name == 'total ozone' and len(self.data.shape) == 3:
            # b/c we vertically integrate ozone to get dobson units here
            shape = (self.data.shape[1], self.data.shape[2])
        elif self.ndims_out == 3:
            # clavr-x needs level to be the last dim
            shape = (self.data.shape[1], self.data.shape[2], self.data.shape[0])
        else:
            shape = self.data.shape

        return shape

    def update_output(self, sd, in_file_short_value, data_array):
        """Finalize output variables."""
        out_fill = self.fill

        out_sds = sd["out"].create(self.out_name, self._create_output_dtype, self._modify_shape())
        out_sds.setcompress(SDC.COMP_DEFLATE, value=COMPRESSION_LEVEL)
        self.set_dim_names(out_sds)
        if self.out_name == "lon":
            out_sds.set(_reshape(data_array, self.ndims_out, None))
        else:
            LOG.info("Writing %s", self)
            out_sds.set(_refill(_reshape(data_array, self.ndims_out, out_fill), out_fill))

        out_sds.setfillvalue(CLAVRX_FILL)
        if self.out_units is not None:
            out_sds.units = self.out_units

        if "units" in self.nc_dataset.variables[self.in_name].ncattrs():
            unit_desc = " in [{}]".format(self[self.in_name].units)
        else:
            unit_desc = ""
        out_sds.source_data = ("MERRA->{}->{}{}".format(in_file_short_value,
                                                        self.in_name,
                                                        unit_desc))
        out_sds.long_name = self[self.in_name].long_name
        out_sds.endaccess()

    def set_dim_names(self, out_sds):
        """Set dimension names in hdf file."""
        if self.in_name == "lat" or self.in_name == "latitude":
            out_sds.dim(0).setname("lat")
        elif self.in_name == "lon" or self.in_name == "longitude":
            out_sds.dim(0).setname("lon")
        elif self.in_name == "lev" or self.in_name == "level":
            out_sds.dim(0).setname("level")
        elif self.ndims_out == 2:
            out_sds.dim(0).setname("lat")
            out_sds.dim(1).setname("lon")
        elif self.ndims_out == 3:
            out_sds.dim(0).setname("lat")
            out_sds.dim(1).setname("lon")
            out_sds.dim(2).setname("level")
        else:
            raise ValueError("unsupported dimensionality")

        return out_sds


def total_saturation_pressure(temp_in_k, mix_lo=253.16, mix_hi=273.16):
    """Calculate the total saturation pressure.

    :param temp_in_k: Temperature in kelvin at all pressure levels
    :param mix_lo:
    :param mix_hi:
    :return: Total saturation pressure
    """
    saturation_vapor_pressure_wmo = (vapor_pressure_liquid_water_wmo(temp_in_k))
    es_total = saturation_vapor_pressure_wmo.copy()

    vapor_pressure_ice = vapor_pressure_over_ice(temp_in_k)
    ice_ind = temp_in_k <= mix_lo
    es_total[ice_ind] = vapor_pressure_ice[ice_ind]

    mix_ind = (temp_in_k > mix_lo) & (temp_in_k < mix_hi)
    liq_weight = (temp_in_k - mix_lo) / (mix_hi - mix_lo)
    ice_weight = (mix_hi - temp_in_k) / (mix_hi - mix_lo)

    e_mix = ice_weight * vapor_pressure_ice + liq_weight * saturation_vapor_pressure_wmo
    es_total[mix_ind] = e_mix[mix_ind]

    return es_total


def vapor_pressure_liquid_water_wmo(temp_in_kelvin):
    """Calculate the Vapor pressure over liquid water below 0°C by WMO Formula."""
    # Saturation vapor pressure:
    #  http://faculty.eas.ualberta.ca/jdwilson/EAS372_13/Vomel_CIRES_satvpformulae.html
    # >273.16: w.r.t liquid water
    # 253.16 < T < 273.16: weighted interpolation of water / ice
    # < 253.16: w.r.t ice

    es_wmo = 10.0 ** (10.79574 * (1. - 273.16 / temp_in_kelvin)
                      - 5.02800 * np.log10(temp_in_kelvin / 273.16)
                      + 1.50475 * 10. ** -4. *
                      (1. - 10. ** (-8.2969 * (temp_in_kelvin / 273.16 - 1)))
                      + 0.42873 * 10. ** -3. *
                      (10. ** (4.76955 * (1 - 273.16 / temp_in_kelvin)) - 1.)
                      + 0.78614) * 100.0  # [Pa])

    return es_wmo


def vapor_pressure_over_ice(temp_in_kelvin):
    """Calculate the vapor pressure over ice using the Goff Gratch equation."""
    goff_gratch_vapor_pressure_ice = (10.0 ** (
            -9.09718 * (273.16 / temp_in_kelvin - 1.0)
            - 3.56654 * np.log10(273.16 / temp_in_kelvin)
            + 0.876793 * (1.0 - temp_in_kelvin / 273.16)
            + np.log10(6.1071)
    ) * 100.0)  # [Pa]

    return goff_gratch_vapor_pressure_ice


def vapor_pressure_approximation(qv, sfc_pressure, plevels):
    """Approximate the vapor pressure using specific humidity and surface pressure.

    :param qv: specific humidity of the water vapor
    :param sfc_pressure: surface pressure
    :param plevels: hPa levels of pressure
    :return: a good approximation of vapor pressure (still should multiply by pressure @ each level)
    """
    vapor_pressure = 1.0 / (
            0.622 / qv + (1.0 - 0.622)
    )  # still need to multiply by pressure @ each level
    if sfc_pressure is None:
        # 3D RH field
        for i, lev in enumerate(plevels):
            # already cut out time dim
            vapor_pressure[i, :, :] = vapor_pressure[i, :, :] * lev
    else:
        # RH @ 10m: multiply by surface pressure
        vapor_pressure = vapor_pressure * sfc_pressure

    return vapor_pressure


def qv_to_rh(specific_humidity, temp_k, press_at_sfc=None):
    """Convert Specific Humidity [kg/kg] -> relative humidity [%]."""
    # See Petty Atmos. Thermo. 4.41 (p. 65), 8.1 (p. 140), 8.18 (p. 147)
    levels = map(lambda a: a * 100.0, LEVELS)  # [hPa] -> [Pa]

    es_tot = total_saturation_pressure(temp_k)

    vapor_pressure = vapor_pressure_approximation(specific_humidity, press_at_sfc, levels)

    relative_humidity = vapor_pressure / es_tot * 100.0  # relative hu¬idity [%]
    relative_humidity[relative_humidity > 100.0] = 100.0  # clamp to 100% to mimic CFSR
    return relative_humidity


def rh_at_sigma(temp10m, sfc_pressure, sfc_pressure_fill, data):
    """Calculate the rh at sigma using 10m fields."""
    temp_k = temp10m  # temperature in [K] (Y, X) not in (time, Y, X)

    # pressure in [Pa]
    sfc_pressure[sfc_pressure == sfc_pressure_fill] = np.nan

    rh_sigma = qv_to_rh(data, temp_k, press_at_sfc=sfc_pressure)
    rh_sigma[np.isnan(rh_sigma)] = sfc_pressure_fill

    return rh_sigma


def dobson_layer(mmr_data_array, level_index):
    """Calculate a dobson layer from a 3D mmr data array given a level index.

    :param mmr_data_array: Mass mixing ratio data array
    :param level_index: index of current level
    :return: dobson layer
    """
    dobson_unit_conversion = 2.69e16  # 1 DU = 2.69e16 molecules cm-2
    gravity = 9.8  # m/s^2
    avogadro_const = 6.02e23  # molecules/mol
    o3_molecular_weight = 0.048  # kg/mol
    dry_air_molecular_weight = 0.028966  # kg/mol molecular weight of dry air.

    const = 0.01 * avogadro_const / (gravity * dry_air_molecular_weight)
    vmr_j = mmr_data_array[level_index] * dry_air_molecular_weight / o3_molecular_weight
    vmr_j_1 = mmr_data_array[level_index - 1] * dry_air_molecular_weight / o3_molecular_weight
    ppmv = 0.5 * (vmr_j + vmr_j_1)
    delta_pressure = LEVELS[level_index - 1] - LEVELS[level_index]
    o3_dobs_layer = ppmv * delta_pressure * const / dobson_unit_conversion

    return o3_dobs_layer


def total_ozone(mmr, fill_value):
    """Calculate total column ozone in dobson units (DU), from ozone mixing ratio in [kg/kg]."""
    nlevels = mmr.shape[0]
    dobson = np.zeros(mmr[0].shape).astype("float32")
    for j in range(1, nlevels):
        good_j = np.logical_not(np.isnan(mmr[j]))
        good_j_1 = np.logical_not(np.isnan(mmr[j - 1]))
        good = good_j & good_j_1
        dobs_layer = dobson_layer(mmr, j)
        dobson[good] = dobson[good] + dobs_layer[good]

    dobson[np.isnan(dobson)] = fill_value

    return dobson


def _merra_land_mask(data: np.ndarray, mask_sd: Dataset) -> np.ndarray:
    """Convert fractional merra land mask to 1=land 0=ocean.

    use FRLANDICE so antarctica and greenland get included.
    :rtype: np.ndarray
    """
    frlandice = mask_sd.variables["FRLANDICE"][0]  # 0th time index
    data = frlandice + data
    return data > 0.25


def _hack_snow(data: np.ndarray, mask_sd: Dataset) -> np.ndarray:
    """Force greenland/antarctica to be snowy like CFSR."""
    # Special case: set snow depth missing values to match CFSR behavior.
    frlandice = mask_sd.variables["FRLANDICE"][0]  # 0th time index
    data[frlandice > 0.25] = 100.0
    return data


def apply_conversion(scale_func: Callable, data: np.ndarray, fill: float) -> np.ndarray:
    """Apply fill to converted data after function."""
    converted = data.copy()

    if scale_func == "total_ozone":
        converted = total_ozone(data, fill)
    else:
        converted = scale_func(converted)

        converted[data == fill] = fill
        if np.isnan(data).any():
            converted[np.isnan(data)] = fill

    return converted


def _reshape(data: np.ndarray, ndims_out: int, fill: Union[float, None]) -> np.ndarray:
    """Do a bunch of manipulation needed to make MERRA look like CFSR.

    * For arrays with dims (level, lat, lon) make level the last dim.
    * All CFSR fields are continuous but MERRA sets below-ground values to fill.
    * CFSR starts at 0 deg lon but merra starts at -180.
    """
    if (ndims_out == 3) or (ndims_out == 2):
        data = _shift_lon(data)

    if ndims_out != 3:
        return data
    # do extrapolation before reshape
    # (extrapolate fn depends on a certain dimensionality/ordering)
    data = _extrapolate_below_sfc(data, fill)
    data = np.swapaxes(data, 0, 2)
    data = np.swapaxes(data, 0, 1)
    data = data[:, :, ::-1]  # clavr-x needs toa->surface not surface->toa
    return data


def _refill(data: np.ndarray, old_fill: float) -> np.ndarray:
    """Assumes CLAVRx fill value instead of variable attribute."""
    if (data.dtype == np.float32) or (data.dtype == np.float64):
        if (data.dtype == np.float32) or (data.dtype == np.float64):
            data[np.isnan(data)] = CLAVRX_FILL
            data[data == old_fill] = CLAVRX_FILL
    return data


def _shift_lon_2d(data: np.ndarray) -> np.ndarray:
    """Assume dims are 2d and (lat, lon)."""
    nlon = data.shape[1]
    halfway = nlon // 2
    tmp = data.copy()
    data[:, 0:halfway] = tmp[:, halfway:]
    data[:, halfway:] = tmp[:, 0:halfway]
    return data


def _shift_lon(data: np.ndarray) -> np.ndarray:
    """Make lon start at 0deg instead of -180.

    Assume dims are (level, lat, lon) or (lat, lon)
    """
    if len(data.shape) == 3:
        for l_ind in np.arange(data.shape[0]):
            data[l_ind] = _shift_lon_2d(data[l_ind])
    elif len(data.shape) == 2:
        data = _shift_lon_2d(data)
    return data


def _extrapolate_below_sfc(t: np.ndarray, fill: float) -> np.ndarray:
    """Set below ground fill values to lowest good value instead of exptrapolation.

    Major difference between CFSR and MERRA is that CFSR extrapolates
    below ground and MERRA sets to fill. For now,
    """
    # Algorithm: For each pair of horizontal indices, find lowest vertical index
    #            that is not CLAVRX_FILL. Use this data value to fill in missing
    #            values down to bottom index.
    lowest_good = t[0] * 0.0 + fill
    lowest_good_ind = np.zeros(lowest_good.shape, dtype=np.int64)
    for l_ind in np.arange(t.shape[0]):
        t_at_l = t[l_ind]
        t_at_l_good = t_at_l != fill
        replace = t_at_l_good & (lowest_good == fill)
        lowest_good[replace] = t_at_l[replace]
        lowest_good_ind[replace] = l_ind

    for l_ind in np.arange(t.shape[0]):
        t_at_l = t[l_ind]
        # Limit extrapolation to bins below lowest good bin:
        t_at_l_bad = (t_at_l == fill) & (l_ind < lowest_good_ind)
        t_at_l[t_at_l_bad] = lowest_good[t_at_l_bad]

    return t


def get_common_time(datasets: Dict[str, Dataset]):
    """Find common start time among the input datasets."""
    dataset_times = dict()
    time_set = dict()
    for ds_key in datasets.keys():
        dataset_times[ds_key] = []
        time_set[ds_key] = set()
        if "time" in datasets[ds_key].variables.keys():
            t_sds = datasets[ds_key].variables["time"]
            t_units = t_sds.units  # fmt "minutes since %Y-%m-%d %H:%M:%S"
            base_time = datetime.strptime(
                t_units + " UTC", "minutes since %Y-%m-%d %H:%M:%S %Z"
            )
            # A non-zero time_hack_offset = base_time.minute
            time_hack_offset = base_time.minute
        else:
            raise ValueError("Couldn't find time coordinate in this file")
        for (i, t) in enumerate(t_sds):
            # format %y doesn't work with gregorian time.
            analysis_time = (num2date(t, t_units, only_use_python_datetimes=True,
                                      only_use_cftime_datetimes=False))
            if analysis_time.minute == time_hack_offset:
                # total hack to deal with non-analysis products being on the half-hour
                analysis_time = analysis_time - \
                                timedelta(minutes=time_hack_offset)
            # This is just to get the index for a given timestamp later:
            dataset_times[ds_key].append((i, analysis_time))
            time_set[ds_key].add(analysis_time)
    # find set of time common to all input files
    ds_common_times = (
            time_set["ana"]
            & time_set["flx"]
            & time_set["slv"]
            & time_set["lnd"]
            & time_set["asm3d"]
            & time_set["asm2d"]
            & time_set["rad"]
    )

    # if we don't have 4 common times something is probably terribly wrong
    if len(ds_common_times) != 4:
        raise ValueError("Input files have not produced common times")

    return [dataset_times, ds_common_times]


def get_time_index(file_keys: KeysView[str],
                   file_times: Dict[str, Tuple[int, datetime]],
                   current_time: datetime) -> Dict[str, int]:
    """Determine the time index from the input files based on the output time.

    :rtype: Dict[str, int] time index based on input file.
    """
    # --- determine time index we want from input files
    time_index = dict()
    for file_name_key in file_keys:
        # Get the index for the current timestamp:
        if file_name_key == "mask":
            time_index[file_name_key] = 0
        else:
            time_index[file_name_key] = [i for (i, t) in file_times[file_name_key]
                                         if t == current_time][0]
    return time_index


def get_input_data(merra_ds: Dict[str, Union[Dataset, SD]],
                   time_index: Dict[str, int]) -> Dict[str, MerraConversion]:
    """Prepare input variables."""
    out_vars = dict()
    for out_key, rsk in OUTPUT_VARS_ROSETTA.items():
        LOG.info("Get data from %s for %s", rsk["in_file"], rsk["in_varname"])
        out_vars[out_key] = MerraConversion(
            merra_ds[rsk["in_file"]],
            rsk["in_varname"],
            out_key,
            rsk["out_units"],
            rsk["ndims_out"],
            time_index[rsk["in_file"]],
        )
    return out_vars


def write_output_variables(datasets: Dict[str, Dataset],
                           output_vars: Dict[str, MerraConversion]) -> None:
    """Calculate the final output and write to file."""
    for out_key, rsk in OUTPUT_VARS_ROSETTA.items():
        if out_key == "surface_pressure_at_sigma":
            continue
        units_fn = rsk["units_fn"]
        var_fill = output_vars[out_key].fill
        out_data = output_vars[out_key].data
        if out_key == "rh":
            out_data = qv_to_rh(out_data,
                                output_vars["temperature"].data)
        elif out_key == "rh at sigma=0.995":
            temp_t10m = output_vars["temperature at sigma=0.995"].data
            ps_pa = output_vars["surface_pressure_at_sigma"].data
            out_data = rh_at_sigma(temp_t10m, ps_pa,
                                   var_fill, out_data)
        elif out_key == "water equivalent snow depth":
            out_data = _hack_snow(out_data, datasets["mask"])
        elif out_key == "land mask":
            out_data = _merra_land_mask(out_data, datasets["mask"])
        else:
            out_data = apply_conversion(units_fn, out_data, var_fill)

        output_vars[out_key].update_output(datasets, rsk["in_file"], out_data)


def write_global_attributes(out_sd: SD, info_nc: Dataset) -> None:
    """Write Global Attributes.

    :param out_sd: The handle to the output pyhf.SD dataset created.
    :param info_nc: The "ana" netCDF.Dataset for stream and history
                    information.
    :return: None
    """
    var = out_sd.select("temperature")
    nlevel = var.dimensions(full=False)["level"]
    nlat = var.dimensions(full=False)["lat"]
    nlon = var.dimensions(full=False)["lon"]
    setattr(out_sd, "NUMBER OF LATITUDES", nlat)
    setattr(out_sd, "NUMBER OF LONGITUDES", nlon)
    setattr(out_sd, "NUMBER OF PRESSURE LEVELS", nlevel)
    setattr(out_sd, "NUMBER OF O3MR LEVELS", nlevel)
    setattr(out_sd, "NUMBER OF RH LEVELS", nlevel)
    setattr(out_sd, "NUMBER OF CLWMR LEVELS", nlevel)
    lat = out_sd.select("lat")
    lon = out_sd.select("lon")
    attr = out_sd.attr("LATITUDE RESOLUTION")
    attr.set(SDC.FLOAT32, lat.get()[1] - lat.get()[0])
    attr = out_sd.attr("LONGITUDE RESOLUTION")
    attr.set(SDC.FLOAT32, lon.get()[1] - lon.get()[0])
    attr = out_sd.attr("FIRST LATITUDE")
    attr.set(SDC.FLOAT32, lat.get()[0])
    attr = out_sd.attr("FIRST LONGITUDE")
    attr.set(SDC.FLOAT32, lon.get()[0])
    setattr(
        out_sd, "GRIB TYPE", "not applicable"
    )
    setattr(out_sd,
            "3D ARRAY ORDER", "YXZ")
    setattr(out_sd,
            "MERRA STREAM",
            "{}".format(info_nc.GranuleID.split(".")[0]))
    setattr(out_sd, "MERRA History",
            "{}".format(info_nc.History))
    for a in [var, lat, lon]:
        a.endaccess()
    out_sd.end()


def make_merra_one_day(run_dt: datetime, input_path: Path, out_dir: Path) -> List[str]:
    """Read input, parse times, and run conversion on one day at a time."""
    in_files = build_input_collection(run_dt, input_path)

    merra_sd = dict()
    for file_name_key, file_name in in_files.items():
        merra_sd[file_name_key] = Dataset(file_name)

    times, common_times = get_common_time(merra_sd)

    out_fnames = []
    for out_time in sorted(common_times):
        LOG.info("    working on time: %s", out_time)
        out_fname = str(out_dir.joinpath(out_time.strftime("merra.%y%m%d%H_F000.hdf")))
        out_fnames.append(out_fname)
        merra_sd["out"] = SD(
            out_fname, SDC.WRITE | SDC.CREATE | SDC.TRUNC
        )  # TRUNC will clobber existing

        time_inds = get_time_index(in_files.keys(), times, out_time)

        # --- prepare input data variables
        out_vars = get_input_data(merra_sd, time_inds)

        write_output_variables(merra_sd, out_vars)
        write_global_attributes(merra_sd["out"], merra_sd["ana"])

    return out_fnames


def download_data(inpath: Union[str, Path], file_glob: str,
                  file_type: str, get_date: datetime) -> Path:
    """Download data with wget scripts if needed."""
    inpath.mkdir(parents=True, exist_ok=True)
    LOG.info("Current In path is %s looking for %s", inpath, file_glob)
    file_list = list(inpath.glob(file_glob))
    if len(file_list) == 0:
        script_dir = os.path.dirname(os.path.abspath(__file__))
        script_name = os.path.join(script_dir, "scripts", "wget_all.sh")
        cmd = [
            "sh",
            script_name,
            "-w",
            str(inpath.parent),
            "-k",
            file_type,
            get_date.strftime("%Y %m %d"),
        ]
        # sh_cmd = (" ".join(cmd))

        # raise FileNotFoundError("Download with command: {}.".format(sh_cmd))
        try:
            proc = subprocess.run(cmd, text=True, check=True)
            sh_cmd = (" ".join(proc.args))
        except subprocess.CalledProcessError as proc_error_noted:
            raise subprocess.CalledProcessError from proc_error_noted

        file_list = list(inpath.glob(file_glob))

        if len(file_list) == 0:
            raise FileNotFoundError("{}.".format(sh_cmd))

    return file_list[0]


def build_input_collection(desired_date: datetime,
                           in_path: Path) -> Dict[str, Path]:
    """Use datetime to build input file collection."""
    date_str_arg = desired_date.strftime("%Y%m%d")
    # BTH: Define mask_file here
    mask_fn = download_data(
        in_path.joinpath("2d_ctm"),
        f"MERRA2_101.const_2d_ctm_Nx.{date_str_arg}.nc4",
        "const_2d_ctm_Nx",
        desired_date,
    )
    LOG.info("Processing date: %s", desired_date.strftime("%Y-%m-%d"))

    in_files = {
        "ana": download_data(
            in_path.joinpath("3d_ana"),
            f"MERRA2*ana_Np.{date_str_arg}.nc4",
            "inst6_3d_ana_Np",
            desired_date,
        ),
        "flx": download_data(
            in_path.joinpath("2d_flx"),
            f"MERRA2*flx_Nx.{date_str_arg}.nc4",
            "tavg1_2d_flx_Nx",
            desired_date,
        ),
        "slv": download_data(
            in_path.joinpath("2d_slv"),
            f"MERRA2*slv_Nx.{date_str_arg}.nc4",
            "tavg1_2d_slv_Nx",
            desired_date,
        ),
        "lnd": download_data(
            in_path.joinpath("2d_lnd"),
            f"MERRA2*lnd_Nx.{date_str_arg}.nc4",
            "tavg1_2d_lnd_Nx",
            desired_date,
        ),
        "asm3d": download_data(
            in_path.joinpath("3d_asm"),
            f"MERRA2*asm_Np.{date_str_arg}.nc4",
            "inst3_3d_asm_Np",
            desired_date,
        ),
        "asm2d": download_data(
            in_path.joinpath("2d_asm"),
            f"MERRA2*asm_Nx.{date_str_arg}.nc4",
            "inst1_2d_asm_Nx",
            desired_date,
        ),
        "rad": download_data(
            in_path.joinpath("2d_rad"),
            f"MERRA2*rad_Nx.{date_str_arg}.nc4",
            "tavg1_2d_rad_Nx",
            desired_date,
        ),
        "mask": mask_fn,
    }
    return in_files


def process_merra(base_path=None, input_path=None, start_date=None,
                  end_date=None, store_temp=False) -> None:
    """Build base path, determine data collection and call merra processing."""
    out_path_parent = base_path
    try:
        start_dt = datetime.strptime(start_date, "%Y%m%d")
    except ValueError:
        print("usage:\n    python merra4clavrx.py 20090101")
        sys.exit()

    if end_date is not None:
        end_dt = datetime.strptime(end_date, "%Y%m%d")
    else:
        end_dt = start_dt

    for data_dt in date_range(start_dt, end_dt, freq="D"):
        year = data_dt.strftime("%Y")
        year_month_day = data_dt.strftime("%Y_%m_%d")
<<<<<<< HEAD
        #out_path_full = Path(out_path_parent).joinpath(year, year_month_day)
=======
>>>>>>> eb671960
        out_path_full = Path(out_path_parent).joinpath(year)

        try:
            out_path_full.mkdir(parents=True, exist_ok=True)
        except OSError as os_err_noted:
            raise OSError("Enter valid directory with -d flag") from os_err_noted

        if store_temp:
            with tempfile.TemporaryDirectory() as tmp_dir_name:
                out_list = make_merra_one_day(data_dt, Path(tmp_dir_name),
                                              out_path_full)
                LOG.info(", ".join(map(str, out_list)))
        else:
            input_path = Path(input_path).joinpath(year, year_month_day)
            input_path.mkdir(parents=True, exist_ok=True)
            out_list = make_merra_one_day(data_dt, input_path, out_path_full)
            LOG.info(", ".join(map(str, out_list)))


def argument_parser() -> CommandLineMapping:
    """Parse command line for merra24clavrx.py."""
    parse_desc = """\nRetrieve merra2 data from GES DISC
                    and process for clavrx input."""
    formatter = ArgumentDefaultsHelpFormatter
    parser = ArgumentParser(description=parse_desc, formatter_class=formatter)
    group = parser.add_mutually_exclusive_group()

    parser.add_argument(
        "start_date",
        action="store",
        type=str,
        metavar="start_date",
        help="Desired processing date as YYYYMMDD",
    )
    parser.add_argument(
        "-e",
        "--end_date",
        dest="end_date",
        action="store",
        type=str,
        required=False,
        default=None,
        metavar="end_date",
        help="End date as YYYYMMDD not needed when processing one date.",
    )
    # store_true evaluates to False when flag is not used
    # (flag invokes the store_true action)
    group.add_argument(
        "-t",
        "--tmp",
        dest="store_temp",
        action="store_true",
        help="Use to store downloaded input files in a temporary location.",
    )
    group.add_argument(
        "-i",
        "--input",
        dest="input_path",
        action="store",
        nargs="?",
        type=str,
        required=False,
        default=OUT_PATH_PARENT,
        const=OUT_PATH_PARENT,
        help="Data Input path (in absence of -t/--tmp flag) "
             "year/year_month_day subdirs append to path.",
    )
    parser.add_argument(
        "-d",
        "--base_dir",
        dest="base_path",
        action="store",
        nargs="?",
        type=str,
        required=False,
        default=OUT_PATH_PARENT,
        const=OUT_PATH_PARENT,
        help="Parent path used final location year subdirectory "
             "appends to this path.",
    )
    parser.add_argument(
        "-v",
        "--verbose",
        dest="verbosity",
        action="count",
        default=0,
        help="each occurrence increases verbosity 1 level through "
             "CRITICAL-ERROR-WARNING-INFO-DEBUG",
    )

    args = vars(parser.parse_args())
    verbosity = args.pop("verbosity", None)

    levels = [
        logging.CRITICAL,
        logging.ERROR,
        logging.WARN,
        logging.INFO,
        logging.DEBUG,
    ]
    logging.basicConfig(
        format="%(module)s:%(lineno)d:%(levelname)s:%(message)s",
        level=levels[min(4, verbosity)],
    )

    return args


if __name__ == "__main__":
    parser_args = argument_parser()
    process_merra(**parser_args)<|MERGE_RESOLUTION|>--- conflicted
+++ resolved
@@ -819,10 +819,7 @@
     for data_dt in date_range(start_dt, end_dt, freq="D"):
         year = data_dt.strftime("%Y")
         year_month_day = data_dt.strftime("%Y_%m_%d")
-<<<<<<< HEAD
         #out_path_full = Path(out_path_parent).joinpath(year, year_month_day)
-=======
->>>>>>> eb671960
         out_path_full = Path(out_path_parent).joinpath(year)
 
         try:
